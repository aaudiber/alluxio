--- conflicted
+++ resolved
@@ -158,15 +158,9 @@
   }
 
   private static void usage() {
-<<<<<<< HEAD
-    System.out.println("java -cp target/tachyon-" + Version.VERSION + "-jar-with-dependencies.jar "
-        + BasicNonByteBufferOperations.class.getName() + " <TachyonMasterAddress> <FilePath> "
-        + "[WriteType(STORE|NO_STORE)] [ReadType(STORE|NO_STORE)] [delete file] [num writes]");
-=======
     System.out.println("java -cp " + Constants.TACHYON_JAR + " "
         + BasicNonByteBufferOperations.class.getName()
-        + " <master address> <file path> [write type] [read type] [delete file] [num writes]");
->>>>>>> 8b15b38c
+        + " <master address> <file path>  [ReadType(STORE|NO_STORE)] [delete file] [num writes]");
     System.exit(-1);
   }
 }