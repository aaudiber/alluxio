--- conflicted
+++ resolved
@@ -18,10 +18,6 @@
 import java.io.IOException;
 import java.io.OutputStream;
 import java.nio.ByteBuffer;
-<<<<<<< HEAD
-
-=======
->>>>>>> 2af96f81
 
 /**
  * A collection of utility functions to read/write primitive value to byte array.
@@ -55,10 +51,6 @@
         | ((buf.get(pos + 2) & 0xff) << 8) | (buf.get(pos + 3) & 0xff));
   }
 
-<<<<<<< HEAD
-
-=======
->>>>>>> 2af96f81
   public static long readLong(byte[] buf, int pos) {
     checkBoundary(buf, pos, 8);
     return (((long) (buf[pos ++] & 0xff) << 56) | ((long) (buf[pos ++] & 0xff) << 48)
