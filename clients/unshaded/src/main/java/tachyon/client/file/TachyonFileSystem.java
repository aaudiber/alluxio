--- conflicted
+++ resolved
@@ -40,16 +40,10 @@
 import tachyon.client.file.options.SetStateOptions;
 import tachyon.client.file.options.UnmountOptions;
 import tachyon.client.lineage.TachyonLineageFileSystem;
-import tachyon.exception.DependencyDoesNotExistException;
 import tachyon.exception.FileAlreadyExistsException;
 import tachyon.exception.FileDoesNotExistException;
 import tachyon.exception.InvalidPathException;
 import tachyon.exception.TachyonException;
-<<<<<<< HEAD
-import tachyon.exception.TachyonExceptionType;
-import tachyon.thrift.FileDoesNotExistException;
-=======
->>>>>>> a2eda129
 import tachyon.thrift.FileInfo;
 
 /**
@@ -260,21 +254,4 @@
       mContext.releaseMasterClient(masterClient);
     }
   }
-<<<<<<< HEAD
-=======
-
-  // TODO: Move this to lineage client
-  public void requestFilesInDependency(int depId) throws IOException,
-      DependencyDoesNotExistException, TachyonException {
-    FileSystemMasterClient masterClient = mContext.acquireMasterClient();
-    try {
-      masterClient.requestFilesInDependency(depId);
-    } catch (TachyonException e) {
-      TachyonException.unwrap(e, DependencyDoesNotExistException.class);
-      throw e;
-    } finally {
-      mContext.releaseMasterClient(masterClient);
-    }
-  }
->>>>>>> a2eda129
 }