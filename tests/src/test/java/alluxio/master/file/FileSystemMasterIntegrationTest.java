/*
 * The Alluxio Open Foundation licenses this work under the Apache License, version 2.0
 * (the “License”). You may not use this work except in compliance with the License, which is
 * available at www.apache.org/licenses/LICENSE-2.0
 *
 * This software is distributed on an "AS IS" basis, WITHOUT WARRANTIES OR CONDITIONS OF ANY KIND,
 * either express or implied, as more fully set forth in the License.
 *
 * See the NOTICE file distributed with this work for information regarding copyright ownership.
 */

package alluxio.master.file;

import alluxio.AlluxioURI;
import alluxio.Configuration;
import alluxio.Constants;
import alluxio.LocalAlluxioClusterResource;
import alluxio.exception.DirectoryNotEmptyException;
import alluxio.exception.ExceptionMessage;
import alluxio.exception.FileAlreadyExistsException;
import alluxio.exception.FileDoesNotExistException;
import alluxio.exception.InvalidPathException;
import alluxio.heartbeat.HeartbeatContext;
import alluxio.heartbeat.HeartbeatScheduler;
import alluxio.heartbeat.ManuallyScheduleHeartbeat;
import alluxio.master.MasterTestUtils;
import alluxio.master.block.BlockMaster;
import alluxio.master.file.meta.LockedInodePath;
import alluxio.master.file.meta.InodePathPair;
import alluxio.master.file.meta.InodeTree;
import alluxio.master.file.meta.TtlBucketPrivateAccess;
import alluxio.master.file.options.CompleteFileOptions;
import alluxio.master.file.options.CreateDirectoryOptions;
import alluxio.master.file.options.CreateFileOptions;
import alluxio.util.CommonUtils;
import alluxio.util.IdUtils;
import alluxio.wire.FileInfo;

import org.junit.Assert;
import org.junit.Before;
import org.junit.ClassRule;
import org.junit.Ignore;
import org.junit.Rule;
import org.junit.Test;
import org.junit.rules.ExpectedException;
import org.junit.rules.Timeout;
import org.mockito.internal.util.reflection.Whitebox;

import java.io.IOException;
import java.util.ArrayList;
import java.util.HashSet;
import java.util.List;
import java.util.concurrent.Callable;
import java.util.concurrent.ExecutorService;
import java.util.concurrent.Executors;
import java.util.concurrent.Future;
import java.util.concurrent.TimeUnit;

/**
 * Test behavior of {@link FileSystemMaster}.
 *
 * For example, (concurrently) creating/deleting/renaming files.
 */
public class FileSystemMasterIntegrationTest {
  class ConcurrentCreator implements Callable<Void> {
    private int mDepth;
    private int mConcurrencyDepth;
    private AlluxioURI mInitPath;

    ConcurrentCreator(int depth, int concurrencyDepth, AlluxioURI initPath) {
      mDepth = depth;
      mConcurrencyDepth = concurrencyDepth;
      mInitPath = initPath;
    }

    @Override
    public Void call() throws Exception {
      exec(mDepth, mConcurrencyDepth, mInitPath);
      return null;
    }

    public void exec(int depth, int concurrencyDepth, AlluxioURI path) throws Exception {
      if (depth < 1) {
        return;
      } else if (depth == 1) {
        long fileId = mFsMaster.createFile(path, CreateFileOptions.defaults());
        Assert.assertEquals(fileId, mFsMaster.getFileId(path));
        // verify the user permission for file
        FileInfo fileInfo = mFsMaster.getFileInfo(fileId);
        Assert.assertEquals("", fileInfo.getUserName());
        Assert.assertEquals(0644, (short) fileInfo.getPermission());
      } else {
        mFsMaster.createDirectory(path, CreateDirectoryOptions.defaults());
        Assert.assertNotNull(mFsMaster.getFileId(path));
        long dirId = mFsMaster.getFileId(path);
        Assert.assertNotEquals(-1, dirId);
        FileInfo dirInfo = mFsMaster.getFileInfo(dirId);
        Assert.assertEquals("", dirInfo.getUserName());
        Assert.assertEquals(0755, (short) dirInfo.getPermission());
      }

      if (concurrencyDepth > 0) {
        ExecutorService executor = Executors.newCachedThreadPool();
        try {
          ArrayList<Future<Void>> futures = new ArrayList<Future<Void>>(FILES_PER_NODE);
          for (int i = 0; i < FILES_PER_NODE; i++) {
            Callable<Void> call = (new ConcurrentCreator(depth - 1, concurrencyDepth - 1,
                path.join(Integer.toString(i))));
            futures.add(executor.submit(call));
          }
          for (Future<Void> f : futures) {
            f.get();
          }
        } finally {
          executor.shutdown();
        }
      } else {
        for (int i = 0; i < FILES_PER_NODE; i++) {
          exec(depth - 1, concurrencyDepth, path.join(Integer.toString(i)));
        }
      }
    }
  }

  /*
   * This class provides multiple concurrent threads to free all files in one directory.
   */
  class ConcurrentFreer implements Callable<Void> {
    private int mDepth;
    private int mConcurrencyDepth;
    private AlluxioURI mInitPath;

    ConcurrentFreer(int depth, int concurrencyDepth, AlluxioURI initPath) {
      mDepth = depth;
      mConcurrencyDepth = concurrencyDepth;
      mInitPath = initPath;
    }

    @Override
    public Void call() throws Exception {
      exec(mDepth, mConcurrencyDepth, mInitPath);
      return null;
    }

    private void doFree(AlluxioURI path) throws Exception {
      mFsMaster.free(path, true);
      Assert.assertNotEquals(IdUtils.INVALID_FILE_ID, mFsMaster.getFileId(path));
    }

    public void exec(int depth, int concurrencyDepth, AlluxioURI path) throws Exception {
      if (depth < 1) {
        return;
      } else if (depth == 1 || (path.hashCode() % 10 == 0)) {
        // Sometimes we want to try freeing a path when we're not all the way down, which is what
        // the second condition is for.
        doFree(path);
      } else {
        if (concurrencyDepth > 0) {
          ExecutorService executor = Executors.newCachedThreadPool();
          try {
            ArrayList<Future<Void>> futures = new ArrayList<Future<Void>>(FILES_PER_NODE);
            for (int i = 0; i < FILES_PER_NODE; i++) {
              Callable<Void> call = (new ConcurrentDeleter(depth - 1, concurrencyDepth - 1,
                  path.join(Integer.toString(i))));
              futures.add(executor.submit(call));
            }
            for (Future<Void> f : futures) {
              f.get();
            }
          } finally {
            executor.shutdown();
          }
        } else {
          for (int i = 0; i < FILES_PER_NODE; i++) {
            exec(depth - 1, concurrencyDepth, path.join(Integer.toString(i)));
          }
        }
        doFree(path);
      }
    }
  }
  /*
   * This class provides multiple concurrent threads to delete all files in one directory.
   */
  class ConcurrentDeleter implements Callable<Void> {
    private int mDepth;
    private int mConcurrencyDepth;
    private AlluxioURI mInitPath;

    ConcurrentDeleter(int depth, int concurrencyDepth, AlluxioURI initPath) {
      mDepth = depth;
      mConcurrencyDepth = concurrencyDepth;
      mInitPath = initPath;
    }

    @Override
    public Void call() throws Exception {
      exec(mDepth, mConcurrencyDepth, mInitPath);
      return null;
    }

    private void doDelete(AlluxioURI path) throws Exception {
      mFsMaster.delete(path, true);
      Assert.assertEquals(IdUtils.INVALID_FILE_ID, mFsMaster.getFileId(path));
    }

    public void exec(int depth, int concurrencyDepth, AlluxioURI path) throws Exception {
      if (depth < 1) {
        return;
      } else if (depth == 1 || (path.hashCode() % 10 == 0)) {
        // Sometimes we want to try deleting a path when we're not all the way down, which is what
        // the second condition is for.
        doDelete(path);
      } else {
        if (concurrencyDepth > 0) {
          ExecutorService executor = Executors.newCachedThreadPool();
          try {
            ArrayList<Future<Void>> futures = new ArrayList<Future<Void>>(FILES_PER_NODE);
            for (int i = 0; i < FILES_PER_NODE; i++) {
              Callable<Void> call = (new ConcurrentDeleter(depth - 1, concurrencyDepth - 1,
                  path.join(Integer.toString(i))));
              futures.add(executor.submit(call));
            }
            for (Future<Void> f : futures) {
              f.get();
            }
          } finally {
            executor.shutdown();
          }
        } else {
          for (int i = 0; i < FILES_PER_NODE; i++) {
            exec(depth - 1, concurrencyDepth, path.join(Integer.toString(i)));
          }
        }
        doDelete(path);
      }
    }
  }

  class ConcurrentRenamer implements Callable<Void> {
    private int mDepth;
    private int mConcurrencyDepth;
    private AlluxioURI mRootPath;
    private AlluxioURI mRootPath2;
    private AlluxioURI mInitPath;

    ConcurrentRenamer(int depth, int concurrencyDepth, AlluxioURI rootPath, AlluxioURI rootPath2,
                      AlluxioURI initPath) {
      mDepth = depth;
      mConcurrencyDepth = concurrencyDepth;
      mRootPath = rootPath;
      mRootPath2 = rootPath2;
      mInitPath = initPath;
    }

    @Override
    public Void call() throws Exception {
      exec(mDepth, mConcurrencyDepth, mInitPath);
      return null;
    }

    public void exec(int depth, int concurrencyDepth, AlluxioURI path) throws Exception {
      if (depth < 1) {
        return;
      } else if (depth == 1 || (depth < mDepth && path.hashCode() % 10 < 3)) {
        // Sometimes we want to try renaming a path when we're not all the way down, which is what
        // the second condition is for. We have to create the path in the destination up till what
        // we're renaming. This might already exist, so createFile could throw a
        // FileAlreadyExistsException, which we silently handle.
        AlluxioURI srcPath = mRootPath.join(path);
        AlluxioURI dstPath = mRootPath2.join(path);
        long fileId = mFsMaster.getFileId(srcPath);
        try {
          CreateDirectoryOptions options = CreateDirectoryOptions.defaults().setRecursive(true);
          mFsMaster.createDirectory(dstPath.getParent(), options);
        } catch (FileAlreadyExistsException e) {
          // This is an acceptable exception to get, since we don't know if the parent has been
          // created yet by another thread.
        } catch (InvalidPathException e) {
          // This could happen if we are renaming something that's a child of the root.
        }
        mFsMaster.rename(srcPath, dstPath);
        Assert.assertEquals(fileId, mFsMaster.getFileId(dstPath));
      } else if (concurrencyDepth > 0) {
        ExecutorService executor = Executors.newCachedThreadPool();
        try {
          ArrayList<Future<Void>> futures = new ArrayList<Future<Void>>(FILES_PER_NODE);
          for (int i = 0; i < FILES_PER_NODE; i++) {
            Callable<Void> call = (new ConcurrentRenamer(depth - 1, concurrencyDepth - 1, mRootPath,
                mRootPath2, path.join(Integer.toString(i))));
            futures.add(executor.submit(call));
          }
          for (Future<Void> f : futures) {
            f.get();
          }
        } finally {
          executor.shutdown();
        }
      } else {
        for (int i = 0; i < FILES_PER_NODE; i++) {
          exec(depth - 1, concurrencyDepth, path.join(Integer.toString(i)));
        }
      }
    }
  }

  private static final int DEPTH = 6;
  private static final int FILES_PER_NODE = 4;
  private static final int CONCURRENCY_DEPTH = 3;
  private static final AlluxioURI ROOT_PATH = new AlluxioURI("/root");
  private static final AlluxioURI ROOT_PATH2 = new AlluxioURI("/root2");
  // Modify current time so that implementations can't accidentally pass unit tests by ignoring
  // this specified time and always using System.currentTimeMillis()
  private static final long TEST_CURRENT_TIME = 300;
  private static final long TTL_CHECKER_INTERVAL_MS = 1000;

  @ClassRule
  public static ManuallyScheduleHeartbeat sManuallySchedule =
      new ManuallyScheduleHeartbeat(HeartbeatContext.MASTER_TTL_CHECK);

  @Rule
  public Timeout mGlobalTimeout = Timeout.seconds(60);

  @Rule
  public LocalAlluxioClusterResource mLocalAlluxioClusterResource =
      new LocalAlluxioClusterResource(1000, Constants.GB,
          Constants.MASTER_TTL_CHECKER_INTERVAL_MS, String.valueOf(TTL_CHECKER_INTERVAL_MS));

  @Rule
  public ExpectedException mThrown = ExpectedException.none();

  private Configuration mMasterConfiguration;
  private FileSystemMaster mFsMaster;
  private InodeTree mInodeTree;

  @Before
  public final void before() throws Exception {
    mFsMaster =
        mLocalAlluxioClusterResource.get().getMaster().getInternalMaster().getFileSystemMaster();
    mInodeTree = (InodeTree) Whitebox.getInternalState(mFsMaster, "mInodeTree");
    mMasterConfiguration = mLocalAlluxioClusterResource.get().getMasterConf();

    TtlBucketPrivateAccess
        .setTtlIntervalMs(mMasterConfiguration.getLong(Constants.MASTER_TTL_CHECKER_INTERVAL_MS));
  }

  @Test
  public void clientFileInfoDirectoryTest() throws Exception {
    AlluxioURI path = new AlluxioURI("/testFolder");
    mFsMaster.createDirectory(path, CreateDirectoryOptions.defaults());
    long fileId = mFsMaster.getFileId(path);
    FileInfo fileInfo = mFsMaster.getFileInfo(fileId);
    Assert.assertEquals("testFolder", fileInfo.getName());
    Assert.assertEquals(1, fileInfo.getFileId());
    Assert.assertEquals(0, fileInfo.getLength());
    Assert.assertFalse(fileInfo.isCacheable());
    Assert.assertTrue(fileInfo.isCompleted());
    Assert.assertTrue(fileInfo.isFolder());
    Assert.assertFalse(fileInfo.isPersisted());
    Assert.assertFalse(fileInfo.isPinned());
    Assert.assertEquals("", fileInfo.getUserName());
    Assert.assertEquals(0755, (short) fileInfo.getPermission());
  }

  @Test
  public void clientFileInfoEmptyFileTest() throws Exception {
    long fileId = mFsMaster.createFile(new AlluxioURI("/testFile"), CreateFileOptions.defaults());
    FileInfo fileInfo = mFsMaster.getFileInfo(fileId);
    Assert.assertEquals("testFile", fileInfo.getName());
    Assert.assertEquals(fileId, fileInfo.getFileId());
    Assert.assertEquals(0, fileInfo.getLength());
    Assert.assertTrue(fileInfo.isCacheable());
    Assert.assertFalse(fileInfo.isCompleted());
    Assert.assertFalse(fileInfo.isFolder());
    Assert.assertFalse(fileInfo.isPersisted());
    Assert.assertFalse(fileInfo.isPinned());
    Assert.assertEquals(Constants.NO_TTL, fileInfo.getTtl());
    Assert.assertEquals("", fileInfo.getUserName());
    Assert.assertEquals(0644, (short) fileInfo.getPermission());
  }

  private FileSystemMaster createFileSystemMasterFromJournal() throws IOException {
    return MasterTestUtils.createFileSystemMasterFromJournal(mMasterConfiguration);
  }

  // TODO(calvin): This test currently relies on the fact the HDFS client is a cached instance to
  // avoid invalid lease exception. This should be fixed.
  @Ignore
  @Test
  public void concurrentCreateJournalTest() throws Exception {
    // Makes sure the file id's are the same between a master info and the journal it creates
    for (int i = 0; i < 5; i++) {
      ConcurrentCreator concurrentCreator =
          new ConcurrentCreator(DEPTH, CONCURRENCY_DEPTH, ROOT_PATH);
      concurrentCreator.call();

      FileSystemMaster fsMaster = createFileSystemMasterFromJournal();
      for (FileInfo info : mFsMaster.getFileInfoList(new AlluxioURI("/"), true)) {
        AlluxioURI path = new AlluxioURI(info.getPath());
        Assert.assertEquals(mFsMaster.getFileId(path), fsMaster.getFileId(path));
      }
      before();
    }
  }

  @Test
  public void concurrentCreateTest() throws Exception {
    ConcurrentCreator concurrentCreator =
        new ConcurrentCreator(DEPTH, CONCURRENCY_DEPTH, ROOT_PATH);
    concurrentCreator.call();
  }

  @Test
  public void concurrentDeleteTest() throws Exception {
    ConcurrentCreator concurrentCreator =
        new ConcurrentCreator(DEPTH, CONCURRENCY_DEPTH, ROOT_PATH);
    concurrentCreator.call();

    ConcurrentDeleter concurrentDeleter =
        new ConcurrentDeleter(DEPTH, CONCURRENCY_DEPTH, ROOT_PATH);
    concurrentDeleter.call();

    Assert.assertEquals(0,
        mFsMaster.getFileInfoList(new AlluxioURI("/"), true).size());
  }

  @Test
  public void concurrentFreeTest() throws Exception {
    ConcurrentCreator concurrentCreator =
        new ConcurrentCreator(DEPTH, CONCURRENCY_DEPTH, ROOT_PATH);
    concurrentCreator.call();

    ConcurrentFreer concurrentFreer =
        new ConcurrentFreer(DEPTH, CONCURRENCY_DEPTH, ROOT_PATH);
    concurrentFreer.call();
  }

  @Test
  public void concurrentRenameTest() throws Exception {
    ConcurrentCreator concurrentCreator =
        new ConcurrentCreator(DEPTH, CONCURRENCY_DEPTH, ROOT_PATH);
    concurrentCreator.call();

    int numFiles = mFsMaster.getFileInfoList(ROOT_PATH, true).size();

    ConcurrentRenamer concurrentRenamer = new ConcurrentRenamer(DEPTH, CONCURRENCY_DEPTH, ROOT_PATH,
        ROOT_PATH2, AlluxioURI.EMPTY_URI);
    concurrentRenamer.call();

    Assert.assertEquals(numFiles,
        mFsMaster.getFileInfoList(ROOT_PATH2, true).size());
  }

  @Test
  public void createAlreadyExistFileTest() throws Exception {
    mThrown.expect(FileAlreadyExistsException.class);
    mFsMaster.createFile(new AlluxioURI("/testFile"), CreateFileOptions.defaults());
    mFsMaster.createDirectory(new AlluxioURI("/testFile"), CreateDirectoryOptions.defaults());
  }

  @Test
  public void createDirectoryTest() throws Exception {
    mFsMaster.createDirectory(new AlluxioURI("/testFolder"), CreateDirectoryOptions.defaults());
    FileInfo fileInfo = mFsMaster.getFileInfo(mFsMaster.getFileId(new AlluxioURI("/testFolder")));
    Assert.assertTrue(fileInfo.isFolder());
    Assert.assertEquals("", fileInfo.getUserName());
    Assert.assertEquals(0755, (short) fileInfo.getPermission());
  }

  @Test
  public void createFileInvalidPathTest() throws Exception {
    mThrown.expect(InvalidPathException.class);
    mFsMaster.createFile(new AlluxioURI("testFile"), CreateFileOptions.defaults());
  }

  @Test
  public void createFileInvalidPathTest2() throws Exception {
    mThrown.expect(FileAlreadyExistsException.class);
    mFsMaster.createFile(new AlluxioURI("/"), CreateFileOptions.defaults());
  }

  @Test
  public void createFileInvalidPathTest3() throws Exception {
    mThrown.expect(InvalidPathException.class);
    mFsMaster.createFile(new AlluxioURI("/testFile1"), CreateFileOptions.defaults());
    mFsMaster.createFile(new AlluxioURI("/testFile1/testFile2"), CreateFileOptions.defaults());
  }

  @Test
  public void createFilePerfTest() throws Exception {
    for (int k = 0; k < 200; k++) {
      CreateDirectoryOptions options = CreateDirectoryOptions.defaults().setRecursive(true);
      mFsMaster.createDirectory(
          new AlluxioURI("/testFile").join(Constants.MASTER_COLUMN_FILE_PREFIX + k).join("0"),
          options);
    }
    for (int k = 0; k < 200; k++) {
      mFsMaster.getFileInfo(mFsMaster.getFileId(
          new AlluxioURI("/testFile").join(Constants.MASTER_COLUMN_FILE_PREFIX + k).join("0")));
    }
  }

  @Test
  public void createFileTest() throws Exception {
    mFsMaster.createFile(new AlluxioURI("/testFile"), CreateFileOptions.defaults());
    FileInfo fileInfo = mFsMaster.getFileInfo(mFsMaster.getFileId(new AlluxioURI("/testFile")));
    Assert.assertFalse(fileInfo.isFolder());
    Assert.assertEquals("", fileInfo.getUserName());
    Assert.assertEquals(0644, (short) fileInfo.getPermission());
  }

  @Test
  public void deleteDirectoryWithDirectoriesTest() throws Exception {
    mFsMaster.createDirectory(new AlluxioURI("/testFolder"), CreateDirectoryOptions.defaults());
    mFsMaster.createDirectory(new AlluxioURI("/testFolder/testFolder2"),
        CreateDirectoryOptions.defaults());
    long fileId =
        mFsMaster.createFile(new AlluxioURI("/testFolder/testFile"), CreateFileOptions.defaults());
    long fileId2 = mFsMaster.createFile(new AlluxioURI("/testFolder/testFolder2/testFile2"),
        CreateFileOptions.defaults());
    Assert.assertEquals(1, mFsMaster.getFileId(new AlluxioURI("/testFolder")));
    Assert.assertEquals(2, mFsMaster.getFileId(new AlluxioURI("/testFolder/testFolder2")));
    Assert.assertEquals(fileId, mFsMaster.getFileId(new AlluxioURI("/testFolder/testFile")));
    Assert.assertEquals(fileId2,
        mFsMaster.getFileId(new AlluxioURI("/testFolder/testFolder2/testFile2")));
    mFsMaster.delete(new AlluxioURI("/testFolder"), true);
    Assert.assertEquals(IdUtils.INVALID_FILE_ID,
        mFsMaster.getFileId(new AlluxioURI("/testFolder/testFolder2/testFile2")));
  }

  @Test
  public void deleteDirectoryWithDirectoriesTest2() throws Exception {
    mFsMaster.createDirectory(new AlluxioURI("/testFolder"), CreateDirectoryOptions.defaults());
    mFsMaster.createDirectory(new AlluxioURI("/testFolder/testFolder2"),
        CreateDirectoryOptions.defaults());
    long fileId =
        mFsMaster.createFile(new AlluxioURI("/testFolder/testFile"), CreateFileOptions.defaults());
    long fileId2 = mFsMaster.createFile(new AlluxioURI("/testFolder/testFolder2/testFile2"),
        CreateFileOptions.defaults());
    Assert.assertEquals(1, mFsMaster.getFileId(new AlluxioURI("/testFolder")));
    Assert.assertEquals(2, mFsMaster.getFileId(new AlluxioURI("/testFolder/testFolder2")));
    Assert.assertEquals(fileId, mFsMaster.getFileId(new AlluxioURI("/testFolder/testFile")));
    Assert.assertEquals(fileId2,
        mFsMaster.getFileId(new AlluxioURI("/testFolder/testFolder2/testFile2")));
    try {
      mFsMaster.delete(new AlluxioURI("/testFolder/testFolder2"), false);
      Assert.fail("Deleting a nonempty directory nonrecursively should fail");
    } catch (DirectoryNotEmptyException e) {
      Assert.assertEquals(
          ExceptionMessage.DELETE_NONEMPTY_DIRECTORY_NONRECURSIVE.getMessage("testFolder2"),
          e.getMessage());
    }
    Assert.assertEquals(1, mFsMaster.getFileId(new AlluxioURI("/testFolder")));
    Assert.assertEquals(2, mFsMaster.getFileId(new AlluxioURI("/testFolder/testFolder2")));
    Assert.assertEquals(fileId, mFsMaster.getFileId(new AlluxioURI("/testFolder/testFile")));
    Assert.assertEquals(fileId2,
        mFsMaster.getFileId(new AlluxioURI("/testFolder/testFolder2/testFile2")));
  }

  @Test
  public void deleteDirectoryWithFilesTest() throws Exception {
    mFsMaster.createDirectory(new AlluxioURI("/testFolder"), CreateDirectoryOptions.defaults());
    long fileId =
        mFsMaster.createFile(new AlluxioURI("/testFolder/testFile"), CreateFileOptions.defaults());
    Assert.assertEquals(1, mFsMaster.getFileId(new AlluxioURI("/testFolder")));
    Assert.assertEquals(fileId, mFsMaster.getFileId(new AlluxioURI("/testFolder/testFile")));
    mFsMaster.delete(new AlluxioURI("/testFolder"), true);
    Assert.assertEquals(IdUtils.INVALID_FILE_ID,
        mFsMaster.getFileId(new AlluxioURI("/testFolder")));
  }

  @Test
  public void deleteDirectoryWithFilesTest2() throws Exception {
    mFsMaster.createDirectory(new AlluxioURI("/testFolder"), CreateDirectoryOptions.defaults());
    long fileId =
        mFsMaster.createFile(new AlluxioURI("/testFolder/testFile"), CreateFileOptions.defaults());
    Assert.assertEquals(1, mFsMaster.getFileId(new AlluxioURI("/testFolder")));
    Assert.assertEquals(fileId, mFsMaster.getFileId(new AlluxioURI("/testFolder/testFile")));
    try {
      mFsMaster.delete(new AlluxioURI("/testFolder"), false);
      Assert.fail("Deleting a nonempty directory nonrecursively should fail");
    } catch (DirectoryNotEmptyException e) {
      Assert.assertEquals(
          ExceptionMessage.DELETE_NONEMPTY_DIRECTORY_NONRECURSIVE.getMessage("testFolder"),
          e.getMessage());
    }
    Assert.assertEquals(1, mFsMaster.getFileId(new AlluxioURI("/testFolder")));
    Assert.assertEquals(fileId, mFsMaster.getFileId(new AlluxioURI("/testFolder/testFile")));
  }

  @Test
  public void deleteEmptyDirectoryTest() throws Exception {
    mFsMaster.createDirectory(new AlluxioURI("/testFolder"), CreateDirectoryOptions.defaults());
    Assert.assertEquals(1, mFsMaster.getFileId(new AlluxioURI("/testFolder")));
    mFsMaster.delete(new AlluxioURI("/testFolder"), true);
    Assert.assertEquals(IdUtils.INVALID_FILE_ID,
        mFsMaster.getFileId(new AlluxioURI("/testFolder")));
  }

  @Test
  public void deleteFileTest() throws Exception {
    long fileId = mFsMaster.createFile(new AlluxioURI("/testFile"), CreateFileOptions.defaults());
    Assert.assertEquals(fileId, mFsMaster.getFileId(new AlluxioURI("/testFile")));
    mFsMaster.delete(new AlluxioURI("/testFile"), true);
    Assert.assertEquals(IdUtils.INVALID_FILE_ID, mFsMaster.getFileId(new AlluxioURI("/testFile")));
  }

  @Test
  public void deleteRootTest() throws Exception {
    mThrown.expect(InvalidPathException.class);
    mThrown.expectMessage(ExceptionMessage.DELETE_ROOT_DIRECTORY.getMessage());
    mFsMaster.delete(new AlluxioURI("/"), true);
  }

  @Test
  public void getCapacityBytesTest() {
    BlockMaster blockMaster =
        mLocalAlluxioClusterResource.get().getMaster().getInternalMaster().getBlockMaster();
    Assert.assertEquals(1000, blockMaster.getCapacityBytes());
  }

  @Test
  public void lastModificationTimeCompleteFileTest() throws Exception {
    long fileId = mFsMaster.createFile(new AlluxioURI("/testFile"), CreateFileOptions.defaults());
    long opTimeMs = TEST_CURRENT_TIME;
    try (LockedInodePath inodePath = mInodeTree
        .lockFullInodePath(new AlluxioURI("/testFile"), InodeTree.LockMode.WRITE)) {
      mFsMaster.completeFileInternal(new ArrayList<Long>(), inodePath, 0, opTimeMs);
    }
    FileInfo fileInfo = mFsMaster.getFileInfo(fileId);
    Assert.assertEquals(opTimeMs, fileInfo.getLastModificationTimeMs());
  }

  @Test
  public void lastModificationTimeCreateFileTest() throws Exception {
    mFsMaster.createDirectory(new AlluxioURI("/testFolder"), CreateDirectoryOptions.defaults());
    long opTimeMs = TEST_CURRENT_TIME;
    CreateFileOptions options = CreateFileOptions.defaults().setOperationTimeMs(opTimeMs);
    try (LockedInodePath inodePath = mInodeTree
        .lockInodePath(new AlluxioURI("/testFolder/testFile"), InodeTree.LockMode.WRITE)) {
      mFsMaster.createFileInternal(inodePath, options);
    }
    FileInfo folderInfo = mFsMaster.getFileInfo(mFsMaster.getFileId(new AlluxioURI("/testFolder")));
    Assert.assertEquals(opTimeMs, folderInfo.getLastModificationTimeMs());
  }

  /**
   * Tests that deleting a file from a folder updates the folder's last modification time.
   */
  @Test
  public void lastModificationTimeDeleteTest() throws Exception {
    mFsMaster.createDirectory(new AlluxioURI("/testFolder"), CreateDirectoryOptions.defaults());
    mFsMaster.createFile(new AlluxioURI("/testFolder/testFile"), CreateFileOptions.defaults());
    long folderId = mFsMaster.getFileId(new AlluxioURI("/testFolder"));
<<<<<<< HEAD
    long modificationTimeBeforeDelete = mFsMaster.getFileInfo(folderId).getLastModificationTimeMs();
    CommonUtils.sleepMs(2);
    mFsMaster.delete(new AlluxioURI("/testFolder/testFile"), true);
    long modificationTimeAfterDelete = mFsMaster.getFileInfo(folderId).getLastModificationTimeMs();
    Assert.assertTrue(modificationTimeBeforeDelete < modificationTimeAfterDelete);
=======
    Assert.assertEquals(1, folderId);
    Assert.assertEquals(fileId, mFsMaster.getFileId(new AlluxioURI("/testFolder/testFile")));
    long opTimeMs = TEST_CURRENT_TIME;
    try (LockedInodePath inodePath = mInodeTree
        .lockFullInodePath(new AlluxioURI("/testFolder/testFile"), InodeTree.LockMode.WRITE)) {
      Assert.assertTrue(mFsMaster.deleteInternal(inodePath, true, true, opTimeMs));
    }
    FileInfo folderInfo = mFsMaster.getFileInfo(folderId);
    Assert.assertEquals(opTimeMs, folderInfo.getLastModificationTimeMs());
>>>>>>> 31234311
  }

  @Test
  public void lastModificationTimeRenameTest() throws Exception {
    mFsMaster.createDirectory(new AlluxioURI("/testFolder"), CreateDirectoryOptions.defaults());
    long fileId =
        mFsMaster.createFile(new AlluxioURI("/testFolder/testFile1"), CreateFileOptions.defaults());
    long opTimeMs = TEST_CURRENT_TIME;

    try (InodePathPair inodePathPair = mInodeTree
        .lockInodePathPair(new AlluxioURI("/testFolder/testFile1"), InodeTree.LockMode.WRITE_PARENT,
            new AlluxioURI("/testFolder/testFile2"), InodeTree.LockMode.WRITE)) {
      LockedInodePath srcPath = inodePathPair.getFirst();
      LockedInodePath dstPath = inodePathPair.getSecond();
      mFsMaster.renameInternal(srcPath, dstPath, true, opTimeMs);
    }
    FileInfo folderInfo = mFsMaster.getFileInfo(mFsMaster.getFileId(new AlluxioURI("/testFolder")));
    Assert.assertEquals(opTimeMs, folderInfo.getLastModificationTimeMs());
  }

  @Test
  public void listFilesTest() throws Exception {
    CreateFileOptions options = CreateFileOptions.defaults().setBlockSizeBytes(64);

    HashSet<Long> ids = new HashSet<Long>();
    HashSet<Long> dirIds = new HashSet<Long>();
    for (int i = 0; i < 10; i++) {
      AlluxioURI dir = new AlluxioURI("/i" + i);
      mFsMaster.createDirectory(dir, CreateDirectoryOptions.defaults());
      dirIds.add(mFsMaster.getFileId(dir));
      for (int j = 0; j < 10; j++) {
        ids.add(mFsMaster.createFile(dir.join("j" + j), options));
      }
    }
    HashSet<Long> listedIds = new HashSet<>();
    HashSet<Long> listedDirIds = new HashSet<>();
    List<FileInfo> infoList = mFsMaster.getFileInfoList(new AlluxioURI("/"), true);
    for (FileInfo info : infoList) {
      long id = info.getFileId();
      listedDirIds.add(id);
      for (FileInfo fileInfo : mFsMaster.getFileInfoList(new AlluxioURI(info.getPath()), true)) {
        listedIds.add(fileInfo.getFileId());
      }
    }
    Assert.assertEquals(ids, listedIds);
    Assert.assertEquals(dirIds, listedDirIds);
  }

  @Test
  public void lsTest() throws Exception {
    CreateFileOptions options = CreateFileOptions.defaults().setBlockSizeBytes(64);

    for (int i = 0; i < 10; i++) {
      mFsMaster.createDirectory(new AlluxioURI("/i" + i), CreateDirectoryOptions.defaults());
      for (int j = 0; j < 10; j++) {
        mFsMaster.createFile(new AlluxioURI("/i" + i + "/j" + j), options);
      }
    }

    Assert.assertEquals(1,
        mFsMaster.getFileInfoList(new AlluxioURI("/i0/j0"), true).size());
    for (int i = 0; i < 10; i++) {
      Assert.assertEquals(10,
          mFsMaster.getFileInfoList(new AlluxioURI("/i" + i), true).size());
    }
    Assert.assertEquals(10,
        mFsMaster.getFileInfoList(new AlluxioURI("/"), true).size());
  }

  @Test
  public void notFileCompletionTest() throws Exception {
    mThrown.expect(FileDoesNotExistException.class);
    mFsMaster.createDirectory(new AlluxioURI("/testFile"), CreateDirectoryOptions.defaults());
    CompleteFileOptions options = CompleteFileOptions.defaults();
    mFsMaster.completeFile(new AlluxioURI("/testFile"), options);
  }

  @Test
  public void renameExistingDstTest() throws Exception {
    mFsMaster.createFile(new AlluxioURI("/testFile1"), CreateFileOptions.defaults());
    mFsMaster.createFile(new AlluxioURI("/testFile2"), CreateFileOptions.defaults());
    try {
      mFsMaster.rename(new AlluxioURI("/testFile1"), new AlluxioURI("/testFile2"));
      Assert.fail("Should not be able to rename to an existing file");
    } catch (Exception e) {
      // expected
    }
  }

  @Test
  public void renameNonexistentTest() throws Exception {
    mFsMaster.createFile(new AlluxioURI("/testFile1"), CreateFileOptions.defaults());
    Assert.assertEquals(IdUtils.INVALID_FILE_ID, mFsMaster.getFileId(new AlluxioURI("/testFile2")));
  }

  @Test
  public void renameToDeeper() throws Exception {
    CreateFileOptions createFileOptions = CreateFileOptions.defaults().setRecursive(true);
    CreateDirectoryOptions createDirectoryOptions =
        CreateDirectoryOptions.defaults().setRecursive(true);
    mThrown.expect(InvalidPathException.class);
    mFsMaster.createDirectory(new AlluxioURI("/testDir1/testDir2"), createDirectoryOptions);
    mFsMaster.createFile(new AlluxioURI("/testDir1/testDir2/testDir3/testFile3"),
        createFileOptions);
    mFsMaster.rename(new AlluxioURI("/testDir1/testDir2"),
        new AlluxioURI("/testDir1/testDir2/testDir3/testDir4"));
  }

  @Test
  public void ttlCreateFileTest() throws Exception {
    mFsMaster.createDirectory(new AlluxioURI("/testFolder"), CreateDirectoryOptions.defaults());
    long ttl = 100;
    CreateFileOptions options = CreateFileOptions.defaults().setTtl(ttl);
    try (LockedInodePath inodePath = mInodeTree
        .lockInodePath(new AlluxioURI("/testFolder/testFile"), InodeTree.LockMode.WRITE)) {
      mFsMaster.createFileInternal(inodePath, options);
    }
    FileInfo folderInfo =
        mFsMaster.getFileInfo(mFsMaster.getFileId(new AlluxioURI("/testFolder/testFile")));
    Assert.assertEquals(ttl, folderInfo.getTtl());
  }

  @Test
  public void ttlExpiredCreateFileTest() throws Exception {
    mFsMaster.createDirectory(new AlluxioURI("/testFolder"), CreateDirectoryOptions.defaults());
    long ttl = 1;
    CreateFileOptions options = CreateFileOptions.defaults().setTtl(ttl);
    long fileId = mFsMaster.createFile(new AlluxioURI("/testFolder/testFile1"), options);
    FileInfo folderInfo =
        mFsMaster.getFileInfo(mFsMaster.getFileId(new AlluxioURI("/testFolder/testFile1")));
    Assert.assertEquals(fileId, folderInfo.getFileId());
    Assert.assertEquals(ttl, folderInfo.getTtl());
    // Sleep for the ttl expiration.
    CommonUtils.sleepMs(2 * TTL_CHECKER_INTERVAL_MS);
    Assert.assertTrue(HeartbeatScheduler.await(HeartbeatContext.MASTER_TTL_CHECK, 10,
        TimeUnit.SECONDS));
    HeartbeatScheduler.schedule(HeartbeatContext.MASTER_TTL_CHECK);
    Assert.assertTrue(HeartbeatScheduler.await(HeartbeatContext.MASTER_TTL_CHECK, 10,
        TimeUnit.SECONDS));
    mThrown.expect(FileDoesNotExistException.class);
    mFsMaster.getFileInfo(fileId);
  }

  @Test
  public void ttlRenameTest() throws Exception {
    mFsMaster.createDirectory(new AlluxioURI("/testFolder"), CreateDirectoryOptions.defaults());
    long ttl = 1;
    CreateFileOptions options = CreateFileOptions.defaults().setTtl(ttl);
    long fileId = mFsMaster.createFile(new AlluxioURI("/testFolder/testFile1"), options);

    try (InodePathPair inodePathPair = mInodeTree
        .lockInodePathPair(new AlluxioURI("/testFolder/testFile1"), InodeTree.LockMode.WRITE_PARENT,
            new AlluxioURI("/testFolder/testFile2"), InodeTree.LockMode.WRITE)) {
      LockedInodePath srcPath = inodePathPair.getFirst();
      LockedInodePath dstPath = inodePathPair.getSecond();
      mFsMaster.renameInternal(srcPath, dstPath, true, TEST_CURRENT_TIME);
    }
    FileInfo folderInfo =
        mFsMaster.getFileInfo(mFsMaster.getFileId(new AlluxioURI("/testFolder/testFile2")));
    Assert.assertEquals(ttl, folderInfo.getTtl());
  }

  // TODO(gene): Journal format has changed, maybe add Version to the format and add this test back
  // or remove this test when we have better tests against journal checkpoint.
  // @Test
  // public void writeImageTest() throws IOException {
  // // initialize the MasterInfo
  // Journal journal =
  // new Journal(mLocalAlluxioCluster.getAlluxioHome() + "journal/", "image.data", "log.data",
  // mMasterAlluxioConf);
  // Journal
  // MasterInfo info =
  // new MasterInfo(new InetSocketAddress(9999), journal, mExecutorService, mMasterAlluxioConf);

  // // create the output streams
  // ByteArrayOutputStream os = new ByteArrayOutputStream();
  // DataOutputStream dos = new DataOutputStream(os);
  // ObjectMapper mapper = JsonObject.createObjectMapper();
  // ObjectWriter writer = mapper.writer();
  // ImageElement version = null;
  // ImageElement checkpoint = null;

  // // write the image
  // info.writeImage(writer, dos);

  // // parse the written bytes and look for the Checkpoint and Version ImageElements
  // String[] splits = new String(os.toByteArray()).split("\n");
  // for (String split : splits) {
  // byte[] bytes = split.getBytes();
  // JsonParser parser = mapper.getFactory().createParser(bytes);
  // ImageElement ele = parser.readValueAs(ImageElement.class);

  // if (ele.mType.equals(ImageElementType.Checkpoint)) {
  // checkpoint = ele;
  // }

  // if (ele.mType.equals(ImageElementType.Version)) {
  // version = ele;
  // }
  // }

  // // test the elements
  // Assert.assertNotNull(checkpoint);
  // Assert.assertEquals(checkpoint.mType, ImageElementType.Checkpoint);
  // Assert.assertEquals(Constants.JOURNAL_VERSION, version.getInt("version").intValue());
  // Assert.assertEquals(1, checkpoint.getInt("inodeCounter").intValue());
  // Assert.assertEquals(0, checkpoint.getInt("editTransactionCounter").intValue());
  // Assert.assertEquals(0, checkpoint.getInt("dependencyCounter").intValue());
  // }
}<|MERGE_RESOLUTION|>--- conflicted
+++ resolved
@@ -652,23 +652,11 @@
     mFsMaster.createDirectory(new AlluxioURI("/testFolder"), CreateDirectoryOptions.defaults());
     mFsMaster.createFile(new AlluxioURI("/testFolder/testFile"), CreateFileOptions.defaults());
     long folderId = mFsMaster.getFileId(new AlluxioURI("/testFolder"));
-<<<<<<< HEAD
     long modificationTimeBeforeDelete = mFsMaster.getFileInfo(folderId).getLastModificationTimeMs();
     CommonUtils.sleepMs(2);
     mFsMaster.delete(new AlluxioURI("/testFolder/testFile"), true);
     long modificationTimeAfterDelete = mFsMaster.getFileInfo(folderId).getLastModificationTimeMs();
     Assert.assertTrue(modificationTimeBeforeDelete < modificationTimeAfterDelete);
-=======
-    Assert.assertEquals(1, folderId);
-    Assert.assertEquals(fileId, mFsMaster.getFileId(new AlluxioURI("/testFolder/testFile")));
-    long opTimeMs = TEST_CURRENT_TIME;
-    try (LockedInodePath inodePath = mInodeTree
-        .lockFullInodePath(new AlluxioURI("/testFolder/testFile"), InodeTree.LockMode.WRITE)) {
-      Assert.assertTrue(mFsMaster.deleteInternal(inodePath, true, true, opTimeMs));
-    }
-    FileInfo folderInfo = mFsMaster.getFileInfo(folderId);
-    Assert.assertEquals(opTimeMs, folderInfo.getLastModificationTimeMs());
->>>>>>> 31234311
   }
 
   @Test
