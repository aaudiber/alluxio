/*
 * The Alluxio Open Foundation licenses this work under the Apache License, version 2.0
 * (the "License"). You may not use this work except in compliance with the License, which is
 * available at www.apache.org/licenses/LICENSE-2.0
 *
 * This software is distributed on an "AS IS" basis, WITHOUT WARRANTIES OR CONDITIONS OF ANY KIND,
 * either express or implied, as more fully set forth in the License.
 *
 * See the NOTICE file distributed with this work for information regarding copyright ownership.
 */

package alluxio.worker.block;

import alluxio.Constants;
import alluxio.RestUtils;
import alluxio.Sessions;
import alluxio.StorageTierAssoc;
import alluxio.WorkerStorageTierAssoc;
<<<<<<< HEAD
import alluxio.exception.AlluxioException;
import alluxio.web.WorkerUIWebServer;
=======
>>>>>>> 573456b3
import alluxio.wire.LockBlockResult;
import alluxio.worker.AlluxioWorkerService;
import alluxio.worker.block.io.BlockReader;
import alluxio.worker.block.io.BlockWriter;

import com.google.common.base.Preconditions;
import com.qmino.miredot.annotations.ReturnType;

import java.nio.ByteBuffer;

import javax.annotation.concurrent.NotThreadSafe;
import javax.servlet.ServletContext;
import javax.ws.rs.Consumes;
import javax.ws.rs.GET;
import javax.ws.rs.POST;
import javax.ws.rs.Path;
import javax.ws.rs.Produces;
import javax.ws.rs.QueryParam;
import javax.ws.rs.core.Context;
import javax.ws.rs.core.MediaType;
import javax.ws.rs.core.Response;

/**
 * This class is a REST handler for block worker requests.
 */
@NotThreadSafe
@Path(BlockWorkerClientRestServiceHandler.SERVICE_PREFIX)
public final class BlockWorkerClientRestServiceHandler {
  public static final String SERVICE_PREFIX = "worker/block";
  public static final String SERVICE_NAME = "service_name";
  public static final String SERVICE_VERSION = "service_version";
  public static final String ACCESS_BLOCK = "access_block";
  public static final String ASYNC_CHECKPOINT = "async_checkpoint";
  public static final String CACHE_BLOCK = "cache_block";
  public static final String CANCEL_BLOCK = "cancel_block";
  public static final String LOCK_BLOCK = "lock_block";
  public static final String PROMOTE_BLOCK = "promote_block";
  public static final String READ_BLOCK = "read_block";
  public static final String REQUEST_BLOCK_LOCATION = "request_block_location";
  public static final String REQUEST_SPACE = "request_space";
  public static final String UNLOCK_BLOCK = "unlock_block";
  public static final String WRITE_BLOCK = "write_block";

  private final BlockWorker mBlockWorker;
  private final StorageTierAssoc mStorageTierAssoc;

  /**
   * @param context context for the servlet
   */
  public BlockWorkerClientRestServiceHandler(@Context ServletContext context) {
    mBlockWorker = ((AlluxioWorkerService) context
        .getAttribute(WorkerUIWebServer.ALLUXIO_WORKER_SERVLET_RESOURCE_KEY)).getBlockWorker();
    mStorageTierAssoc = new WorkerStorageTierAssoc();
  }
  /**
   * @summary get the service name
   * @return the response object
   */
  @GET
  @Path(SERVICE_NAME)
  @Produces(MediaType.APPLICATION_JSON)
  @ReturnType("java.lang.String")
  public Response getServiceName() {
    return RestUtils.call(new RestUtils.RestCallable<String>() {
      @Override
      public String call() throws Exception {
        return Constants.BLOCK_WORKER_CLIENT_SERVICE_NAME;
      }
    });
  }

  /**
   * @summary get the service version
   * @return the response object
   */
  @GET
  @Path(SERVICE_VERSION)
  @Produces(MediaType.APPLICATION_JSON)
  @ReturnType("java.lang.Long")
  public Response getServiceVersion() {
    return RestUtils.call(new RestUtils.RestCallable<Long>() {
      @Override
      public Long call() throws Exception {
        return Constants.BLOCK_WORKER_CLIENT_SERVICE_VERSION;
      }
    });
  }

  /**
   * @summary access a block
   * @param blockId the block id
   * @return the response object
   */
  @POST
  @Path(ACCESS_BLOCK)
  @Produces(MediaType.APPLICATION_JSON)
  @ReturnType("java.lang.Void")
  public Response accessBlock(@QueryParam("blockId") final Long blockId) {
    return RestUtils.call(new RestUtils.RestCallable<Void>() {
      @Override
      public Void call() throws Exception {
        Preconditions.checkNotNull(blockId, "required 'blockId' parameter is missing");
        mBlockWorker.accessBlock(Sessions.ACCESS_BLOCK_SESSION_ID, blockId);
        return null;
      }
    });
  }

  /**
<<<<<<< HEAD
=======
   * @summary asynchronously persist a file
   * @param fileId the file id
   * @return the response object
   */
  @POST
  @Path(ASYNC_CHECKPOINT)
  @Produces(MediaType.APPLICATION_JSON)
  @ReturnType("java.lang.Boolean")
  public Response asyncCheckpoint(@QueryParam("fileId") final Long fileId) {
    return RestUtils.call(new RestUtils.RestCallable<Boolean>() {
      @Override
      public Boolean call() throws Exception {
        Preconditions.checkNotNull(fileId, "required 'fileId' parameter is missing");
        return false;
      }
    });
  }

  /**
>>>>>>> 573456b3
   * @summary cache a block
   * @param sessionId the session id
   * @param blockId the block id
   * @return the response object
   */
  @POST
  @Path(CACHE_BLOCK)
  @Produces(MediaType.APPLICATION_JSON)
  @ReturnType("java.lang.Void")
  public Response cacheBlock(@QueryParam("sessionId") final Long sessionId,
      @QueryParam("blockId") final Long blockId) {
    return RestUtils.call(new RestUtils.RestCallable<Void>() {
      @Override
      public Void call() throws Exception {
        Preconditions.checkNotNull(blockId, "required 'blockId' parameter is missing");
        Preconditions.checkNotNull(sessionId, "required 'sessionId' parameter is missing");
        mBlockWorker.commitBlock(sessionId, blockId);
        return null;
      }
    });
  }

  /**
   * @summary cancel a block
   * @param sessionId the session id
   * @param blockId the block id
   * @return the response object
   */
  @POST
  @Path(CANCEL_BLOCK)
  @Produces(MediaType.APPLICATION_JSON)
  @ReturnType("java.lang.Void")
  public Response cancelBlock(@QueryParam("sessionId") final Long sessionId,
      @QueryParam("blockId") final Long blockId) {
    return RestUtils.call(new RestUtils.RestCallable<Void>() {
      @Override
      public Void call() throws Exception {
        Preconditions.checkNotNull(blockId, "required 'blockId' parameter is missing");
        Preconditions.checkNotNull(sessionId, "required 'sessionId' parameter is missing");
        mBlockWorker.abortBlock(sessionId, blockId);
        return null;
      }
    });
  }

  /**
   * @summary lock a block
   * @param sessionId the session id
   * @param blockId the block id
   * @return the response object
   */
  @POST
  @Path(LOCK_BLOCK)
  @Produces(MediaType.APPLICATION_JSON)
  @ReturnType("alluxio.wire.LockBlockResult")
  public Response lockBlock(@QueryParam("sessionId") final Long sessionId,
      @QueryParam("blockId") final Long blockId) {
    return RestUtils.call(new RestUtils.RestCallable<LockBlockResult>() {
      @Override
      public LockBlockResult call() throws Exception {
        Preconditions.checkNotNull(blockId, "required 'blockId' parameter is missing");
        Preconditions.checkNotNull(sessionId, "required 'sessionId' parameter is missing");
        long lockId = mBlockWorker.lockBlock(sessionId, blockId);
        return new LockBlockResult().setLockId(lockId)
            .setBlockPath(mBlockWorker.readBlock(sessionId, blockId, lockId));
      }
    });
  }

  /**
   * @summary promote a block
   * @param blockId the block id
   * @return the response object
   */
  @POST
  @Path(PROMOTE_BLOCK)
  @Produces(MediaType.APPLICATION_JSON)
  @ReturnType("java.lang.Void")
  public Response promoteBlock(@QueryParam("blockId") final Long blockId) {
    return RestUtils.call(new RestUtils.RestCallable<Void>() {
      @Override
      public Void call() throws Exception {
        Preconditions.checkNotNull(blockId, "required 'blockId' parameter is missing");
        mBlockWorker
            .moveBlock(Sessions.MIGRATE_DATA_SESSION_ID, blockId, mStorageTierAssoc.getAlias(0));
        return null;
      }
    });
  }

  /**
   * @summary read a block
   * @param sessionId the session id
   * @param blockId the block id
   * @param lockId the lock id
   * @param offset the offset to start the read at
   * @param length the number of bytes to read (the value -1 means read until EOF)
   * @return the response object
   */
  @GET
  @Path(READ_BLOCK)
  @Produces(MediaType.APPLICATION_OCTET_STREAM)
  @ReturnType("java.util.List<java.lang.Byte>")
  public Response readBlock(@QueryParam("sessionId") final Long sessionId,
      @QueryParam("blockId") final Long blockId, @QueryParam("lockId") final Long lockId,
      @QueryParam("offset") final Long offset, @QueryParam("length") final Long length) {
    return RestUtils.call(new RestUtils.RestCallable<Object>() {
      @Override
      public Object call() throws Exception {
        Preconditions.checkNotNull(blockId, "required 'blockId' parameter is missing");
        Preconditions.checkNotNull(sessionId, "required 'sessionId' parameter is missing");
        Preconditions.checkNotNull(lockId, "required 'lockId' parameter is missing");
        Preconditions.checkNotNull(offset, "required 'offset' parameter is missing");
        Preconditions.checkNotNull(length, "required 'length' parameter is missing");
        Preconditions.checkState(offset >= 0, "invalid offset: %s", offset);
        Preconditions.checkState(length >= -1, "invalid length (except for -1): %s", length);
        // TODO(jiri): Wrap this logic in a block worker function; requires refactoring.
        try (BlockReader reader = mBlockWorker.readBlockRemote(sessionId, blockId, lockId)) {
          long fileLength = reader.getLength();
          Preconditions
              .checkArgument(offset <= fileLength, "offset %s is larger than file length %s",
                  offset, fileLength);
          Preconditions.checkArgument(length == -1 || offset + length <= fileLength,
              "offset %s plus length %s is larger than file length %s", offset, length, fileLength);
          long readLength = (length == -1) ? fileLength - offset : length;
          ByteBuffer buffer = reader.read(offset, readLength);
          mBlockWorker.accessBlock(sessionId, blockId);
          if (buffer.hasArray()) {
            return buffer.array();
          }
          // We need to copy the bytes because the buffer byte array cannot be accessed directly.
          byte[] bytes = new byte[(int) readLength];
          buffer.get(bytes);
          return bytes;
        }
      }
    });
  }

  /**
   * @summary request a block location
   * @param sessionId the session id
   * @param blockId the block id
   * @param initialBytes the initial number of bytes to allocate
   * @return the response object
   */
  @POST
  @Path(REQUEST_BLOCK_LOCATION)
  @Produces(MediaType.APPLICATION_JSON)
  @ReturnType("java.lang.String")
  public Response requestBlockLocation(@QueryParam("sessionId") final Long sessionId,
      @QueryParam("blockId") final Long blockId,
      @QueryParam("initialBytes") final Long initialBytes) {
    return RestUtils.call(new RestUtils.RestCallable<String>() {
      @Override
      public String call() throws Exception {
        Preconditions.checkNotNull(blockId, "required 'blockId' parameter is missing");
        Preconditions.checkNotNull(sessionId, "required 'sessionId' parameter is missing");
        Preconditions.checkNotNull(initialBytes, "required 'initialBytes' parameter is missing");
        return mBlockWorker
            .createBlock(sessionId, blockId, mStorageTierAssoc.getAlias(0), initialBytes);
      }
    });
  }

  /**
   * @summary request additional space for a block
   * @param sessionId the session id
   * @param blockId the block id
   * @param requestBytes the additional number of bytes to allocate
   * @return the response object
   */
  @POST
  @Path(REQUEST_SPACE)
  @Produces(MediaType.APPLICATION_JSON)
  @ReturnType("java.lang.Void")
  public Response requestSpace(@QueryParam("sessionId") final Long sessionId,
      @QueryParam("blockId") final Long blockId,
      @QueryParam("requestBytes") final Long requestBytes) {
    return RestUtils.call(new RestUtils.RestCallable<Void>() {
      @Override
      public Void call() throws Exception {
        Preconditions.checkNotNull(blockId, "required 'blockId' parameter is missing");
        Preconditions.checkNotNull(sessionId, "required 'sessionId' parameter is missing");
        Preconditions.checkNotNull(requestBytes, "required 'requestBytes' parameter is missing");
        mBlockWorker.requestSpace(sessionId, blockId, requestBytes);
        return null;
      }
    });
  }

  /**
   * @summary unlock a block
   * @param sessionId the session id
   * @param blockId the block id
   * @return the response object
   */
  @POST
  @Path(UNLOCK_BLOCK)
  @Produces(MediaType.APPLICATION_JSON)
  @ReturnType("java.lang.Void")
  public Response unlockBlock(@QueryParam("sessionId") final Long sessionId,
      @QueryParam("blockId") final Long blockId) {
    return RestUtils.call(new RestUtils.RestCallable<Void>() {
      @Override
      public Void call() throws Exception {
        Preconditions.checkNotNull(blockId, "required 'blockId' parameter is missing");
        Preconditions.checkNotNull(sessionId, "required 'sessionId' parameter is missing");
        mBlockWorker.unlockBlock(sessionId, blockId);
        return null;
      }
    });
  }

  /**
   * @summary write a block
   * @param sessionId the session id
   * @param blockId the block id
   * @param offset the offset to start the read at
   * @param length the number of bytes to read (the value -1 means read until EOF)
   * @param data the data to write
   * @return the response object
   */
  @POST
  @Path(WRITE_BLOCK)
  @Produces(MediaType.APPLICATION_JSON)
  @Consumes(MediaType.APPLICATION_OCTET_STREAM)
  @ReturnType("java.lang.Void")
  public Response writeBlock(@QueryParam("sessionId") final Long sessionId,
      @QueryParam("blockId") final Long blockId, @QueryParam("offset") final Long offset,
      @QueryParam("length") final Long length, final byte[] data) {
    return RestUtils.call(new RestUtils.RestCallable<Void>() {
      @Override
      public Void call() throws Exception {
        Preconditions.checkNotNull(blockId, "required 'blockId' parameter is missing");
        Preconditions.checkNotNull(sessionId, "required 'sessionId' parameter is missing");
        Preconditions.checkNotNull(offset, "required 'offset' parameter is missing");
        Preconditions.checkNotNull(length, "required 'length' parameter is missing");
        Preconditions.checkState(offset >= 0, "invalid offset: %s", offset);
        Preconditions.checkState(length >= -1, "invalid length (except for -1): %s", length);
        // TODO(jiri): Wrap this logic in a block worker function; requires refactoring.
        ByteBuffer buffer = ByteBuffer.wrap(data);
        if (offset == 0) {
          // This is the first write to the block, so create the temp block file. The file will only
          // be created if the first write starts at offset 0. This allocates enough space for the
          // write.
          mBlockWorker.createBlockRemote(sessionId, blockId, mStorageTierAssoc.getAlias(0), length);
        } else {
          // Allocate enough space in the existing temporary block for the write.
          mBlockWorker.requestSpace(sessionId, blockId, length);
        }
        try (BlockWriter writer = mBlockWorker.getTempBlockWriterRemote(sessionId, blockId)) {
          writer.append(buffer);
        }
        return null;
      }
    });
  }
}<|MERGE_RESOLUTION|>--- conflicted
+++ resolved
@@ -16,11 +16,7 @@
 import alluxio.Sessions;
 import alluxio.StorageTierAssoc;
 import alluxio.WorkerStorageTierAssoc;
-<<<<<<< HEAD
-import alluxio.exception.AlluxioException;
 import alluxio.web.WorkerUIWebServer;
-=======
->>>>>>> 573456b3
 import alluxio.wire.LockBlockResult;
 import alluxio.worker.AlluxioWorkerService;
 import alluxio.worker.block.io.BlockReader;
@@ -53,7 +49,6 @@
   public static final String SERVICE_NAME = "service_name";
   public static final String SERVICE_VERSION = "service_version";
   public static final String ACCESS_BLOCK = "access_block";
-  public static final String ASYNC_CHECKPOINT = "async_checkpoint";
   public static final String CACHE_BLOCK = "cache_block";
   public static final String CANCEL_BLOCK = "cancel_block";
   public static final String LOCK_BLOCK = "lock_block";
@@ -130,28 +125,6 @@
   }
 
   /**
-<<<<<<< HEAD
-=======
-   * @summary asynchronously persist a file
-   * @param fileId the file id
-   * @return the response object
-   */
-  @POST
-  @Path(ASYNC_CHECKPOINT)
-  @Produces(MediaType.APPLICATION_JSON)
-  @ReturnType("java.lang.Boolean")
-  public Response asyncCheckpoint(@QueryParam("fileId") final Long fileId) {
-    return RestUtils.call(new RestUtils.RestCallable<Boolean>() {
-      @Override
-      public Boolean call() throws Exception {
-        Preconditions.checkNotNull(fileId, "required 'fileId' parameter is missing");
-        return false;
-      }
-    });
-  }
-
-  /**
->>>>>>> 573456b3
    * @summary cache a block
    * @param sessionId the session id
    * @param blockId the block id
