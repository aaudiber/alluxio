/*
 * The Alluxio Open Foundation licenses this work under the Apache License, version 2.0
 * (the "License"). You may not use this work except in compliance with the License, which is
 * available at www.apache.org/licenses/LICENSE-2.0
 *
 * This software is distributed on an "AS IS" basis, WITHOUT WARRANTIES OR CONDITIONS OF ANY KIND,
 * either express or implied, as more fully set forth in the License.
 *
 * See the NOTICE file distributed with this work for information regarding copyright ownership.
 */

package alluxio.master.file.options;

import alluxio.Configuration;
import alluxio.Constants;
import alluxio.security.authorization.Permission;
import alluxio.thrift.CreateFileTOptions;

import com.google.common.base.Objects;

import java.io.IOException;

import javax.annotation.concurrent.NotThreadSafe;

/**
 * Method options for creating a file.
 */
@NotThreadSafe
public final class CreateFileOptions extends CreatePathOptions<CreateFileOptions> {
  private long mBlockSizeBytes;
  private long mTtl;

  /**
   * @return the default {@link CreateFileOptions}
   */
  public static CreateFileOptions defaults() {
    return new CreateFileOptions();
  }

  /**
   * Constructs an instance of {@link CreateFileOptions} from {@link CreateFileTOptions}. The
   * option of permission is constructed with the username obtained from thrift transport.
   *
   * @param options the {@link CreateFileTOptions} to use
   * @throws IOException if it failed to retrieve users or groups from thrift transport
   */
  public CreateFileOptions(CreateFileTOptions options) throws IOException {
    super();
    mBlockSizeBytes = options.getBlockSizeBytes();
    mPersisted = options.isPersisted();
    mRecursive = options.isRecursive();
    mTtl = options.getTtl();
<<<<<<< HEAD
    mPermission = Permission.defaults().setUserFromThriftClient();
=======
    mPermission = Permission.defaults().setOwnerFromThriftClient(MasterContext.getConf());
>>>>>>> b0243500
  }

  private CreateFileOptions() {
    super();
    mBlockSizeBytes = Configuration.getBytes(Constants.USER_BLOCK_SIZE_BYTES_DEFAULT);
    mTtl = Constants.NO_TTL;
  }

  /**
   * @return the block size
   */
  public long getBlockSizeBytes() {
    return mBlockSizeBytes;
  }

  /**
   * @return the TTL (time to live) value; it identifies duration (in seconds) the created file
   *         should be kept around before it is automatically deleted
   */
  public long getTtl() {
    return mTtl;
  }

  /**
   * @param blockSizeBytes the block size to use
   * @return the updated options object
   */
  public CreateFileOptions setBlockSizeBytes(long blockSizeBytes) {
    mBlockSizeBytes = blockSizeBytes;
    return this;
  }

  /**
   * @param ttl the TTL (time to live) value to use; it identifies duration (in milliseconds) the
   *        created file should be kept around before it is automatically deleted
   * @return the updated options object
   */
  public CreateFileOptions setTtl(long ttl) {
    mTtl = ttl;
    return getThis();
  }

  @Override
  protected CreateFileOptions getThis() {
    return this;
  }

  @Override
  public boolean equals(Object o) {
    if (this == o) {
      return true;
    }
    if (!(o instanceof CreateFileOptions)) {
      return false;
    }
    if (!(super.equals(o))) {
      return false;
    }
    CreateFileOptions that = (CreateFileOptions) o;
    return Objects.equal(mBlockSizeBytes, that.mBlockSizeBytes)
        && Objects.equal(mTtl, that.mTtl);
  }

  @Override
  public int hashCode() {
    return super.hashCode() + Objects.hashCode(mBlockSizeBytes, mTtl);
  }

  @Override
  public String toString() {
    return toStringHelper()
        .add("blockSizeBytes", mBlockSizeBytes)
        .add("ttl", mTtl)
        .toString();
  }
}<|MERGE_RESOLUTION|>--- conflicted
+++ resolved
@@ -50,11 +50,7 @@
     mPersisted = options.isPersisted();
     mRecursive = options.isRecursive();
     mTtl = options.getTtl();
-<<<<<<< HEAD
-    mPermission = Permission.defaults().setUserFromThriftClient();
-=======
-    mPermission = Permission.defaults().setOwnerFromThriftClient(MasterContext.getConf());
->>>>>>> b0243500
+    mPermission = Permission.defaults().setOwnerFromThriftClient();
   }
 
   private CreateFileOptions() {
