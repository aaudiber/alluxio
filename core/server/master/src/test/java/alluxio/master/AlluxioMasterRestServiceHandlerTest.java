/*
 * The Alluxio Open Foundation licenses this work under the Apache License, version 2.0
 * (the "License"). You may not use this work except in compliance with the License, which is
 * available at www.apache.org/licenses/LICENSE-2.0
 *
 * This software is distributed on an "AS IS" basis, WITHOUT WARRANTIES OR CONDITIONS OF ANY KIND,
 * either express or implied, as more fully set forth in the License.
 *
 * See the NOTICE file distributed with this work for information regarding copyright ownership.
 */

package alluxio.master;

import static org.junit.Assert.assertEquals;
import static org.junit.Assert.assertFalse;
import static org.junit.Assert.assertNotNull;
import static org.junit.Assert.assertTrue;
import static org.mockito.Matchers.anyObject;
import static org.mockito.Matchers.anyString;
import static org.mockito.Matchers.eq;
import static org.mockito.Mockito.mock;
import static org.mockito.Mockito.when;

import alluxio.ConfigurationRule;
import alluxio.PropertyKey;
import alluxio.RuntimeConstants;
import alluxio.master.block.BlockMaster;
import alluxio.master.block.BlockMasterFactory;
import alluxio.master.file.DefaultFileSystemMaster;
import alluxio.master.journal.JournalSystem;
import alluxio.master.journal.JournalTestUtils;
import alluxio.master.metrics.MetricsMaster;
import alluxio.master.metrics.MetricsMasterFactory;
import alluxio.metrics.MetricsSystem;
import alluxio.underfs.UnderFileSystem;
import alluxio.underfs.UnderFileSystemConfiguration;
import alluxio.underfs.UnderFileSystemFactory;
import alluxio.underfs.UnderFileSystemFactoryRegistry;
import alluxio.web.MasterWebServer;
import alluxio.wire.WorkerInfo;
import alluxio.wire.WorkerNetAddress;

import com.codahale.metrics.Gauge;
import com.codahale.metrics.Metric;
import com.codahale.metrics.MetricSet;
import com.google.common.collect.ImmutableMap;
import org.junit.After;
import org.junit.Before;
import org.junit.BeforeClass;
import org.junit.Rule;
import org.junit.Test;
import org.junit.rules.TemporaryFolder;
import org.mockito.Matchers;

import java.io.IOException;
import java.net.InetSocketAddress;
import java.util.Arrays;
import java.util.HashMap;
import java.util.HashSet;
import java.util.List;
import java.util.Map;
import java.util.Set;
import java.util.SortedMap;
import java.util.concurrent.locks.ReentrantLock;

import javax.servlet.ServletContext;
import javax.ws.rs.core.Response;

/**
 * Unit tests for {@link AlluxioMasterRestServiceHandler}.
 */
public final class AlluxioMasterRestServiceHandlerTest {
  private static final WorkerNetAddress NET_ADDRESS_1 = new WorkerNetAddress().setHost("localhost")
      .setRpcPort(80).setDataPort(81).setWebPort(82);
  private static final WorkerNetAddress NET_ADDRESS_2 = new WorkerNetAddress().setHost("localhost")
      .setRpcPort(83).setDataPort(84).setWebPort(85);
  private static final Map<String, List<Long>> NO_BLOCKS_ON_TIERS = ImmutableMap.of();

  private static final long UFS_SPACE_TOTAL = 100L;
  private static final long UFS_SPACE_USED = 100L;
  private static final long UFS_SPACE_FREE = 100L;
  private static final String TEST_PATH = "test://test";
  private static final Map<String, Long> WORKER1_TOTAL_BYTES_ON_TIERS = ImmutableMap.of("MEM", 10L,
      "SSD", 20L);
  private static final Map<String, Long> WORKER2_TOTAL_BYTES_ON_TIERS = ImmutableMap.of("MEM",
      1000L, "SSD", 2000L);
  private static final Map<String, Long> WORKER1_USED_BYTES_ON_TIERS = ImmutableMap.of("MEM", 1L,
      "SSD", 2L);
  private static final Map<String, Long> WORKER2_USED_BYTES_ON_TIERS = ImmutableMap.of("MEM", 100L,
      "SSD", 200L);

  private MasterProcess mMasterProcess;
  private BlockMaster mBlockMaster;
  private MasterRegistry mRegistry;
  private AlluxioMasterRestServiceHandler mHandler;
  private SafeModeManager mSafeModeManager;
  private MetricsMaster mMetricsMaster;

  @Rule
  public TemporaryFolder mTestFolder = new TemporaryFolder();

  @Rule
  public ConfigurationRule mConfigurationRule = new ConfigurationRule(new HashMap() {
    {
      put(PropertyKey.MASTER_MOUNT_TABLE_ROOT_UFS, TEST_PATH);
    }
  });

  @BeforeClass
  public static void beforeClass() throws Exception {
    String filesPinnedProperty =
        MetricsSystem.getMasterMetricName(DefaultFileSystemMaster.Metrics.FILES_PINNED);
    MetricsSystem.METRIC_REGISTRY.remove(filesPinnedProperty);
  }

  @Before
  public void before() throws Exception {
    mMasterProcess = mock(MasterProcess.class);
    ServletContext context = mock(ServletContext.class);
    mRegistry = new MasterRegistry();
    mSafeModeManager = new TestSafeModeManager();
    JournalSystem journalSystem = JournalTestUtils.createJournalSystem(mTestFolder);
<<<<<<< HEAD
    mBlockMaster = new BlockMasterFactory().create(mRegistry,
        new MasterContext(journalSystem, mSafeModeManager, new ReentrantLock()));
=======
    mMetricsMaster = new MetricsMasterFactory().create(mRegistry, journalSystem, mSafeModeManager);
    mRegistry.add(MetricsMaster.class, mMetricsMaster);
    mBlockMaster =
        new BlockMasterFactory().create(mRegistry, journalSystem, mSafeModeManager);
>>>>>>> 1d4893a7
    mRegistry.start(true);
    when(mMasterProcess.getMaster(BlockMaster.class)).thenReturn(mBlockMaster);
    when(context.getAttribute(MasterWebServer.ALLUXIO_MASTER_SERVLET_RESOURCE_KEY)).thenReturn(
        mMasterProcess);
    registerFileSystemMock();
    mHandler = new AlluxioMasterRestServiceHandler(context);
    // Register two workers
    long worker1 = mBlockMaster.getWorkerId(NET_ADDRESS_1);
    long worker2 = mBlockMaster.getWorkerId(NET_ADDRESS_2);
    List<String> tiers = Arrays.asList("MEM", "SSD");

    mBlockMaster.workerRegister(worker1, tiers, WORKER1_TOTAL_BYTES_ON_TIERS,
        WORKER1_USED_BYTES_ON_TIERS, NO_BLOCKS_ON_TIERS);
    mBlockMaster.workerRegister(worker2, tiers, WORKER2_TOTAL_BYTES_ON_TIERS,
        WORKER2_USED_BYTES_ON_TIERS, NO_BLOCKS_ON_TIERS);
  }

  private void registerFileSystemMock() throws IOException {
    UnderFileSystemFactory underFileSystemFactoryMock = mock(UnderFileSystemFactory.class);
    when(underFileSystemFactoryMock.supportsPath(anyString(), anyObject()))
        .thenReturn(Boolean.FALSE);
    when(underFileSystemFactoryMock.supportsPath(eq(TEST_PATH), anyObject()))
        .thenReturn(Boolean.TRUE);
    UnderFileSystem underFileSystemMock = mock(UnderFileSystem.class);
    when(underFileSystemMock.getSpace(TEST_PATH, UnderFileSystem.SpaceType.SPACE_FREE)).thenReturn(
        UFS_SPACE_FREE);
    when(underFileSystemMock.getSpace(TEST_PATH, UnderFileSystem.SpaceType.SPACE_TOTAL))
        .thenReturn(UFS_SPACE_TOTAL);
    when(underFileSystemMock.getSpace(TEST_PATH, UnderFileSystem.SpaceType.SPACE_USED)).thenReturn(
        UFS_SPACE_USED);
    when(underFileSystemFactoryMock.create(eq(TEST_PATH),
        Matchers.<UnderFileSystemConfiguration>any())).thenReturn(underFileSystemMock);
    UnderFileSystemFactoryRegistry.register(underFileSystemFactoryMock);
  }

  @After
  public void after() throws Exception {
    mRegistry.stop();
  }

  @Test
  public void getConfiguration() {
    Response response = mHandler.getConfiguration();
    try {
      assertNotNull("Response must be not null!", response);
      assertNotNull("Response must have a entry!", response.getEntity());
      assertTrue("Entry must be a SortedMap!", (response.getEntity() instanceof SortedMap));
      SortedMap<String, String> entry = (SortedMap<String, String>) response.getEntity();
      assertFalse("Properties Map must be not empty!", (entry.isEmpty()));
    } finally {
      response.close();
    }
  }

  @Test
  public void getRpcAddress() {
    when(mMasterProcess.getRpcAddress()).thenReturn(new InetSocketAddress("localhost", 8080));
    Response response = mHandler.getRpcAddress();
    try {
      assertNotNull("Response must be not null!", response);
      assertNotNull("Response must have a entry!", response.getEntity());
      assertEquals("Entry must be a String!", String.class, response.getEntity().getClass());
      String entry = (String) response.getEntity();
      assertEquals("\"localhost/127.0.0.1:8080\"", entry);
    } finally {
      response.close();
    }
  }

  @Test
  public void getMetrics() {
    final int FILES_PINNED_TEST_VALUE = 100;
    String filesPinnedProperty =
        MetricsSystem.getMasterMetricName(DefaultFileSystemMaster.Metrics.FILES_PINNED);
    Gauge<Integer> filesPinnedGauge = new Gauge<Integer>() {
      @Override
      public Integer getValue() {
        return FILES_PINNED_TEST_VALUE;
      }
    };
    MetricSet mockMetricsSet = mock(MetricSet.class);
    Map<String, Metric> map = new HashMap<>();
    map.put(filesPinnedProperty, filesPinnedGauge);

    when(mockMetricsSet.getMetrics()).thenReturn(map);
    MetricsSystem.METRIC_REGISTRY.registerAll(mockMetricsSet);

    Response response = mHandler.getMetrics();
    try {
      assertNotNull("Response must be not null!", response);
      assertNotNull("Response must have a entry!", response.getEntity());
      assertTrue("Entry must be a SortedMap!", (response.getEntity() instanceof SortedMap));
      SortedMap<String, Long> metricsMap = (SortedMap<String, Long>) response.getEntity();
      assertFalse("Metrics Map must be not empty!", (metricsMap.isEmpty()));
      assertTrue("Map must contain key " + filesPinnedProperty + "!",
          metricsMap.containsKey(filesPinnedProperty));
      assertEquals(FILES_PINNED_TEST_VALUE, metricsMap.get(filesPinnedProperty).longValue());
    } finally {
      response.close();
    }
  }

  @Test
  public void getStartTimeMs() {
    when(mMasterProcess.getStartTimeMs()).thenReturn(100L);
    Response response = mHandler.getStartTimeMs();
    try {
      assertNotNull("Response must be not null!", response);
      assertNotNull("Response must have a entry!", response.getEntity());
      assertEquals("Entry must be a Long!", Long.class, response.getEntity().getClass());
      Long entry = (Long) response.getEntity();
      assertEquals(100L, entry.longValue());
    } finally {
      response.close();
    }
  }

  @Test
  public void getUptimeMs() {
    when(mMasterProcess.getUptimeMs()).thenReturn(100L);
    Response response = mHandler.getUptimeMs();
    try {
      assertNotNull("Response must be not null!", response);
      assertNotNull("Response must have a entry!", response.getEntity());
      assertEquals("Entry must be a Long!", Long.class, response.getEntity().getClass());
      Long entry = (Long) response.getEntity();
      assertEquals(100L, entry.longValue());
    } finally {
      response.close();
    }
  }

  @Test
  public void getVersion() {
    Response response = mHandler.getVersion();
    try {
      assertNotNull("Response must be not null!", response);
      assertNotNull("Response must have a entry!", response.getEntity());
      assertEquals("Entry must be a String!", String.class, response.getEntity().getClass());
      String entry = (String) response.getEntity();
      assertEquals("\"" + RuntimeConstants.VERSION + "\"", entry);
    } finally {
      response.close();
    }
  }

  @Test
  public void getCapacityBytes() {
    Response response = mHandler.getCapacityBytes();
    try {
      assertNotNull("Response must be not null!", response);
      assertNotNull("Response must have a entry!", response.getEntity());
      assertEquals("Entry must be a Long!", Long.class, response.getEntity().getClass());
      Long entry = (Long) response.getEntity();
      long sum = 0;
      for (Map.Entry<String, Long> entry1 : WORKER1_TOTAL_BYTES_ON_TIERS.entrySet()) {
        Long totalBytes = entry1.getValue();
        sum = sum + totalBytes;
      }
      for (Map.Entry<String, Long> entry1 : WORKER2_TOTAL_BYTES_ON_TIERS.entrySet()) {
        Long totalBytes = entry1.getValue();
        sum = sum + totalBytes;
      }
      assertEquals(sum, entry.longValue());
    } finally {
      response.close();
    }
  }

  @Test
  public void getUsedBytes() {
    Response response = mHandler.getUsedBytes();
    try {
      assertNotNull("Response must be not null!", response);
      assertNotNull("Response must have a entry!", response.getEntity());
      assertEquals("Entry must be a Long!", Long.class, response.getEntity().getClass());
      Long entry = (Long) response.getEntity();
      long sum = 0;
      for (Map.Entry<String, Long> entry1 : WORKER1_USED_BYTES_ON_TIERS.entrySet()) {
        Long totalBytes = entry1.getValue();
        sum = sum + totalBytes;
      }
      for (Map.Entry<String, Long> entry1 : WORKER2_USED_BYTES_ON_TIERS.entrySet()) {
        Long totalBytes = entry1.getValue();
        sum = sum + totalBytes;
      }
      assertEquals(sum, entry.longValue());
    } finally {
      response.close();
    }
  }

  @Test
  public void getFreeBytes() {
    Response response = mHandler.getFreeBytes();
    try {
      assertNotNull("Response must be not null!", response);
      assertNotNull("Response must have a entry!", response.getEntity());
      assertEquals("Entry must be a Long!", Long.class, response.getEntity().getClass());
      Long entry = (Long) response.getEntity();

      long usedSum = 0;
      for (Map.Entry<String, Long> entry1 : WORKER1_USED_BYTES_ON_TIERS.entrySet()) {
        Long totalBytes = entry1.getValue();
        usedSum = usedSum + totalBytes;
      }
      for (Map.Entry<String, Long> entry1 : WORKER2_USED_BYTES_ON_TIERS.entrySet()) {
        Long totalBytes = entry1.getValue();
        usedSum = usedSum + totalBytes;
      }

      long totalSum = 0;
      for (Map.Entry<String, Long> entry1 : WORKER1_TOTAL_BYTES_ON_TIERS.entrySet()) {
        Long totalBytes = entry1.getValue();
        totalSum = totalSum + totalBytes;
      }
      for (Map.Entry<String, Long> entry1 : WORKER2_TOTAL_BYTES_ON_TIERS.entrySet()) {
        Long totalBytes = entry1.getValue();
        totalSum = totalSum + totalBytes;
      }

      assertEquals(totalSum - usedSum, entry.longValue());
    } finally {
      response.close();
    }
  }

  @Test
  public void getUfsCapacityBytes() {
    Response response = mHandler.getUfsCapacityBytes();
    try {
      assertNotNull("Response must be not null!", response);
      assertNotNull("Response must have a entry!", response.getEntity());
      assertEquals("Entry must be a Long!", Long.class, response.getEntity().getClass());
      Long entry = (Long) response.getEntity();
      assertEquals(UFS_SPACE_TOTAL, entry.longValue());
    } finally {
      response.close();
    }
  }

  @Test
  public void getUfsUsedBytes() {
    Response response = mHandler.getUfsUsedBytes();
    try {
      assertNotNull("Response must be not null!", response);
      assertNotNull("Response must have a entry!", response.getEntity());
      assertEquals("Entry must be a Long!", Long.class, response.getEntity().getClass());
      Long entry = (Long) response.getEntity();
      assertEquals(UFS_SPACE_USED, entry.longValue());
    } finally {
      response.close();
    }
  }

  @Test
  public void getUfsFreeBytes() {
    Response response = mHandler.getUfsFreeBytes();
    try {
      assertNotNull("Response must be not null!", response);
      assertNotNull("Response must have a entry!", response.getEntity());
      assertEquals("Entry must be a Long!", Long.class, response.getEntity().getClass());
      Long entry = (Long) response.getEntity();
      assertEquals(UFS_SPACE_FREE, entry.longValue());
    } finally {
      response.close();
    }
  }

  @Test
  public void getWorkerCount() {
    Response response = mHandler.getWorkerCount();
    try {
      assertNotNull("Response must be not null!", response);
      assertNotNull("Response must have a entry!", response.getEntity());
      assertEquals("Entry must be a Integer!", Integer.class, response.getEntity().getClass());
      Integer entry = (Integer) response.getEntity();
      assertEquals(Integer.valueOf(2), entry);
    } finally {
      response.close();
    }
  }

  @Test
  public void getWorkerInfoList() {
    long worker1 = mBlockMaster.getWorkerId(NET_ADDRESS_1);
    long worker2 = mBlockMaster.getWorkerId(NET_ADDRESS_2);
    Set<Long> expected = new HashSet<>();
    expected.add(worker1);
    expected.add(worker2);
    Response response = mHandler.getWorkerInfoList();
    try {
      assertNotNull("Response must be not null!", response);
      assertNotNull("Response must have a entry!", response.getEntity());
      assertTrue("Entry must be a List!", (response.getEntity() instanceof List));
      @SuppressWarnings("unchecked")
      List<WorkerInfo> entry = (List<WorkerInfo>) response.getEntity();
      Set<Long> actual = new HashSet<>();
      for (WorkerInfo info : entry) {
        actual.add(info.getId());
      }
      assertEquals(expected, actual);
    } finally {
      response.close();
    }
  }
}<|MERGE_RESOLUTION|>--- conflicted
+++ resolved
@@ -120,15 +120,11 @@
     mRegistry = new MasterRegistry();
     mSafeModeManager = new TestSafeModeManager();
     JournalSystem journalSystem = JournalTestUtils.createJournalSystem(mTestFolder);
-<<<<<<< HEAD
-    mBlockMaster = new BlockMasterFactory().create(mRegistry,
-        new MasterContext(journalSystem, mSafeModeManager, new ReentrantLock()));
-=======
-    mMetricsMaster = new MetricsMasterFactory().create(mRegistry, journalSystem, mSafeModeManager);
+    MasterContext masterContext =
+        new MasterContext(journalSystem, mSafeModeManager, new ReentrantLock());
+    mMetricsMaster = new MetricsMasterFactory().create(mRegistry, masterContext);
     mRegistry.add(MetricsMaster.class, mMetricsMaster);
-    mBlockMaster =
-        new BlockMasterFactory().create(mRegistry, journalSystem, mSafeModeManager);
->>>>>>> 1d4893a7
+    mBlockMaster = new BlockMasterFactory().create(mRegistry, masterContext);
     mRegistry.start(true);
     when(mMasterProcess.getMaster(BlockMaster.class)).thenReturn(mBlockMaster);
     when(context.getAttribute(MasterWebServer.ALLUXIO_MASTER_SERVLET_RESOURCE_KEY)).thenReturn(
