/*
 * The Alluxio Open Foundation licenses this work under the Apache License, version 2.0
 * (the "License"). You may not use this work except in compliance with the License, which is
 * available at www.apache.org/licenses/LICENSE-2.0
 *
 * This software is distributed on an "AS IS" basis, WITHOUT WARRANTIES OR CONDITIONS OF ANY KIND,
 * either express or implied, as more fully set forth in the License.
 *
 * See the NOTICE file distributed with this work for information regarding copyright ownership.
 */

package alluxio.master.file;

import static org.mockito.Mockito.mock;

import alluxio.AlluxioURI;
import alluxio.Configuration;
import alluxio.ConfigurationTestUtils;
import alluxio.Constants;
import alluxio.PropertyKey;
import alluxio.exception.AccessControlException;
import alluxio.exception.ExceptionMessage;
import alluxio.exception.InvalidPathException;
import alluxio.master.DefaultSafeModeManager;
import alluxio.master.MasterContext;
import alluxio.master.MasterRegistry;
import alluxio.master.SafeModeManager;
import alluxio.master.block.BlockMaster;
import alluxio.master.block.BlockMasterFactory;
import alluxio.master.file.meta.Inode;
import alluxio.master.file.meta.InodeDirectoryIdGenerator;
import alluxio.master.file.meta.InodeFile;
import alluxio.master.file.meta.InodeTree;
import alluxio.master.file.meta.LockedInodePath;
import alluxio.master.file.meta.MountTable;
import alluxio.master.file.options.CreateFileOptions;
import alluxio.master.journal.JournalSystem;
import alluxio.master.journal.noop.NoopJournalSystem;
import alluxio.master.metrics.MetricsMaster;
import alluxio.master.metrics.MetricsMasterFactory;
import alluxio.security.GroupMappingServiceTestUtils;
import alluxio.security.authentication.AuthType;
import alluxio.security.authentication.AuthenticatedClientUser;
import alluxio.security.authorization.Mode;
import alluxio.security.group.GroupMappingService;
import alluxio.underfs.UfsManager;

import com.google.common.collect.Lists;
import org.junit.AfterClass;
import org.junit.Assert;
import org.junit.Before;
import org.junit.BeforeClass;
import org.junit.ClassRule;
import org.junit.Rule;
import org.junit.Test;
import org.junit.rules.ExpectedException;
import org.junit.rules.TemporaryFolder;

import java.io.IOException;
import java.util.ArrayList;
import java.util.HashMap;
import java.util.List;
import java.util.concurrent.locks.ReentrantLock;

/**
 * Unit tests for {@link PermissionChecker}.
 */
public final class PermissionCheckerTest {
  private static final String TEST_SUPER_GROUP = "test-supergroup";

  /*
   * The user and group mappings for testing are:
   *    admin -> admin
   *    user1 -> group1
   *    user2 -> group2
   *    user3 -> group1
   *    user4 -> group2,test-supergroup
   */
  private static final TestUser TEST_USER_ADMIN = new TestUser("admin", "admin");
  private static final TestUser TEST_USER_1 = new TestUser("user1", "group1");
  private static final TestUser TEST_USER_2 = new TestUser("user2", "group2");
  private static final TestUser TEST_USER_3 = new TestUser("user3", "group1");
  private static final TestUser TEST_USER_SUPERGROUP =
      new TestUser("user4", "group2,test-supergroup");

  /*
   * The file structure for testing is:
   *    /               admin     admin       755
   *    /testDir        user1     group1      755
   *    /testDir/file   user1     group1      644
   *    /testFile       user2     group2      644
   *    /testWeirdFile  user1     group1      046
   */
  private static final String TEST_DIR_URI = "/testDir";
  private static final String TEST_DIR_FILE_URI = "/testDir/file";
  private static final String TEST_FILE_URI = "/testFile";
  private static final String TEST_NOT_EXIST_URI = "/testDir/notExistDir/notExistFile";
  private static final String TEST_WEIRD_FILE_URI = "/testWeirdFile";

  private static final Mode TEST_NORMAL_MODE = new Mode((short) 0755);
  private static final Mode TEST_WEIRD_MODE = new Mode((short) 0157);

  private static CreateFileOptions sFileOptions;
  private static CreateFileOptions sWeirdFileOptions;
  private static CreateFileOptions sNestedFileOptions;

  private static InodeTree sTree;
  private static MasterRegistry sRegistry;
  private static SafeModeManager sSafeModeManager;
  private static MetricsMaster sMetricsMaster;

  private PermissionChecker mPermissionChecker;

  @ClassRule
  public static TemporaryFolder sTestFolder = new TemporaryFolder();

  @Rule
  public ExpectedException mThrown = ExpectedException.none();

  /**
   * A simple structure to represent a user and its groups.
   */
  private static final class TestUser {
    private String mUser;
    private String mGroup;

    TestUser(String user, String group) {
      mUser = user;
      mGroup = group;
    }

    String getUser() {
      return mUser;
    }

    String getGroup() {
      return mGroup;
    }
  }

  /**
   * Test class implements {@link GroupMappingService} providing user-to-groups mapping.
   */
  public static class FakeUserGroupsMapping implements GroupMappingService {
    private HashMap<String, String> mUserGroups = new HashMap<>();

    /**
     * Constructor of {@link FakeUserGroupsMapping} to put the user and groups in user-to-groups
     * HashMap.
     */
    public FakeUserGroupsMapping() {
      mUserGroups.put(TEST_USER_ADMIN.getUser(), TEST_USER_ADMIN.getGroup());
      mUserGroups.put(TEST_USER_1.getUser(), TEST_USER_1.getGroup());
      mUserGroups.put(TEST_USER_2.getUser(), TEST_USER_2.getGroup());
      mUserGroups.put(TEST_USER_3.getUser(), TEST_USER_3.getGroup());
      mUserGroups.put(TEST_USER_SUPERGROUP.getUser(), TEST_USER_SUPERGROUP.getGroup());
    }

    @Override
    public List<String> getGroups(String user) throws IOException {
      if (mUserGroups.containsKey(user)) {
        return Lists.newArrayList(mUserGroups.get(user).split(","));
      }
      return new ArrayList<>();
    }
  }

  @BeforeClass
  public static void beforeClass() throws Exception {
    sFileOptions =
        CreateFileOptions.defaults().setBlockSizeBytes(Constants.KB).setOwner(TEST_USER_2.getUser())
            .setGroup(TEST_USER_2.getGroup()).setMode(TEST_NORMAL_MODE);
    sWeirdFileOptions =
        CreateFileOptions.defaults().setBlockSizeBytes(Constants.KB).setOwner(TEST_USER_1.getUser())
            .setGroup(TEST_USER_1.getGroup()).setMode(TEST_WEIRD_MODE);
    sNestedFileOptions =
        CreateFileOptions.defaults().setBlockSizeBytes(Constants.KB).setOwner(TEST_USER_1.getUser())
            .setGroup(TEST_USER_1.getGroup()).setMode(TEST_NORMAL_MODE).setRecursive(true);

    // setup an InodeTree
    sRegistry = new MasterRegistry();
    sSafeModeManager = new DefaultSafeModeManager();
    JournalSystem journalSystem = new NoopJournalSystem();
<<<<<<< HEAD
    BlockMaster blockMaster = new BlockMasterFactory().create(sRegistry,
        new MasterContext(journalSystem, sSafeModeManager, new ReentrantLock()));
=======
    sMetricsMaster = new MetricsMasterFactory().create(sRegistry, journalSystem, sSafeModeManager);
    sRegistry.add(MetricsMaster.class, sMetricsMaster);
    BlockMaster blockMaster =
        new BlockMasterFactory().create(sRegistry, journalSystem, sSafeModeManager);
>>>>>>> 1d4893a7
    InodeDirectoryIdGenerator directoryIdGenerator = new InodeDirectoryIdGenerator(blockMaster);
    UfsManager ufsManager = mock(UfsManager.class);
    MountTable mountTable = new MountTable(ufsManager);
    sTree = new InodeTree(blockMaster, directoryIdGenerator, mountTable);

    sRegistry.start(true);

    GroupMappingServiceTestUtils.resetCache();
    Configuration.set(PropertyKey.SECURITY_GROUP_MAPPING_CLASS,
        FakeUserGroupsMapping.class.getName());
    Configuration.set(PropertyKey.SECURITY_AUTHENTICATION_TYPE, AuthType.SIMPLE.getAuthName());
    Configuration.set(PropertyKey.SECURITY_AUTHORIZATION_PERMISSION_ENABLED, "true");
    Configuration.set(PropertyKey.SECURITY_AUTHORIZATION_PERMISSION_SUPERGROUP, TEST_SUPER_GROUP);
    sTree.initializeRoot(TEST_USER_ADMIN.getUser(), TEST_USER_ADMIN.getGroup(), TEST_NORMAL_MODE);

    // build file structure
    createAndSetPermission(TEST_DIR_FILE_URI, sNestedFileOptions);
    createAndSetPermission(TEST_FILE_URI, sFileOptions);
    createAndSetPermission(TEST_WEIRD_FILE_URI, sWeirdFileOptions);
  }

  @AfterClass
  public static void afterClass() throws Exception {
    sRegistry.stop();
    AuthenticatedClientUser.remove();
    ConfigurationTestUtils.resetConfiguration();
  }

  @Before
  public void before() throws Exception {
    AuthenticatedClientUser.remove();
    mPermissionChecker = new DefaultPermissionChecker(sTree);
  }

  /**
   * Helper function to create a path and set the permission to what specified in option.
   *
   * @param path path to construct the {@link AlluxioURI} from
   * @param option method options for creating a file
   */
  private static void createAndSetPermission(String path, CreateFileOptions option)
      throws Exception {
    try (
        LockedInodePath inodePath = sTree
            .lockInodePath(new AlluxioURI(path), InodeTree.LockMode.WRITE)) {
      InodeTree.CreatePathResult result = sTree.createPath(RpcContext.NOOP, inodePath, option);
      ((InodeFile) result.getCreated().get(result.getCreated().size() - 1))
          .setOwner(option.getOwner()).setGroup(option.getGroup())
          .setMode(option.getMode().toShort());
    }
  }

  /**
   * Verifies that the list of inodes are same as the expected ones.
   * @param expectedInodes the expected inodes names
   * @param inodes the inodes for test
   */
  private static void verifyInodesList(String[] expectedInodes, List<Inode<?>> inodes) {
    String[] inodesName = new String[inodes.size()];
    for (int i = 0; i < inodes.size(); i++) {
      inodesName[i] = inodes.get(i).getName();
    }

    Assert.assertArrayEquals(expectedInodes, inodesName);
  }

  @Test
  public void createFileAndDirs() throws Exception {
    try (LockedInodePath inodePath = sTree.lockInodePath(new AlluxioURI(TEST_DIR_FILE_URI),
        InodeTree.LockMode.READ)) {
      verifyInodesList(TEST_DIR_FILE_URI.split("/"), inodePath.getInodeList());
    }
    try (LockedInodePath inodePath = sTree.lockInodePath(new AlluxioURI(TEST_FILE_URI),
        InodeTree.LockMode.READ)) {
      verifyInodesList(TEST_FILE_URI.split("/"), inodePath.getInodeList());
    }
    try (LockedInodePath inodePath = sTree.lockInodePath(new AlluxioURI(TEST_WEIRD_FILE_URI),
        InodeTree.LockMode.READ)) {
      verifyInodesList(TEST_WEIRD_FILE_URI.split("/"), inodePath.getInodeList());
    }
    try (LockedInodePath inodePath = sTree.lockInodePath(new AlluxioURI(TEST_NOT_EXIST_URI),
        InodeTree.LockMode.READ)) {
      verifyInodesList(new String[]{"", "testDir"}, inodePath.getInodeList());
    }
  }

  @Test
  public void fileSystemOwner() throws Exception {
    checkPermission(TEST_USER_ADMIN, Mode.Bits.ALL, TEST_DIR_FILE_URI);
    checkPermission(TEST_USER_ADMIN, Mode.Bits.ALL, TEST_DIR_URI);
    checkPermission(TEST_USER_ADMIN, Mode.Bits.ALL, TEST_FILE_URI);
  }

  @Test
  public void fileSystemSuperGroup() throws Exception {
    checkPermission(TEST_USER_SUPERGROUP, Mode.Bits.ALL, TEST_DIR_FILE_URI);
    checkPermission(TEST_USER_SUPERGROUP, Mode.Bits.ALL, TEST_DIR_URI);
    checkPermission(TEST_USER_SUPERGROUP, Mode.Bits.ALL, TEST_FILE_URI);
  }

  @Test
  public void selfCheckSuccess() throws Exception {
    // the same owner
    checkPermission(TEST_USER_1, Mode.Bits.READ, TEST_DIR_FILE_URI);
    checkPermission(TEST_USER_1, Mode.Bits.WRITE, TEST_DIR_FILE_URI);

    // not the owner and in other group
    checkPermission(TEST_USER_2, Mode.Bits.READ, TEST_DIR_FILE_URI);

    // not the owner but in same group
    checkPermission(TEST_USER_3, Mode.Bits.READ, TEST_DIR_FILE_URI);
  }

  @Test
  public void checkNoFallThroughFromOwnerToGroup() throws Exception {
    mThrown.expect(AccessControlException.class);
    mThrown.expectMessage(ExceptionMessage.PERMISSION_DENIED.getMessage(
        toExceptionMessage(TEST_USER_1.getUser(), Mode.Bits.READ, TEST_WEIRD_FILE_URI,
            "testWeirdFile")));

    // user cannot read although group can
    checkPermission(TEST_USER_1, Mode.Bits.READ, TEST_WEIRD_FILE_URI);
  }

  @Test
  public void checkNoFallThroughFromOwnerToOther() throws Exception {
    mThrown.expect(AccessControlException.class);
    mThrown.expectMessage(ExceptionMessage.PERMISSION_DENIED.getMessage(
        toExceptionMessage(TEST_USER_1.getUser(), Mode.Bits.WRITE, TEST_WEIRD_FILE_URI,
            "testWeirdFile")));

    // user and group cannot write although other can
    checkPermission(TEST_USER_1, Mode.Bits.WRITE, TEST_WEIRD_FILE_URI);
  }

  @Test
  public void checkNoFallThroughFromGroupToOther() throws Exception {
    mThrown.expect(AccessControlException.class);
    mThrown.expectMessage(ExceptionMessage.PERMISSION_DENIED.getMessage(
        toExceptionMessage(TEST_USER_3.getUser(), Mode.Bits.WRITE, TEST_WEIRD_FILE_URI,
            "testWeirdFile")));

    // group cannot write although other can
    checkPermission(TEST_USER_3, Mode.Bits.WRITE, TEST_WEIRD_FILE_URI);
  }

  @Test
  public void selfCheckFailByOtherGroup() throws Exception {
    mThrown.expect(AccessControlException.class);
    mThrown.expectMessage(ExceptionMessage.PERMISSION_DENIED.getMessage(
        toExceptionMessage(TEST_USER_2.getUser(), Mode.Bits.WRITE, TEST_DIR_FILE_URI,
            "file")));

    // not the owner and in other group
    checkPermission(TEST_USER_2, Mode.Bits.WRITE, TEST_DIR_FILE_URI);
  }

  @Test
  public void selfCheckFailBySameGroup() throws Exception {
    mThrown.expect(AccessControlException.class);
    mThrown.expectMessage(ExceptionMessage.PERMISSION_DENIED.getMessage(
        toExceptionMessage(TEST_USER_3.getUser(), Mode.Bits.WRITE, TEST_DIR_FILE_URI,
            "file")));

    // not the owner but in same group
    checkPermission(TEST_USER_3, Mode.Bits.WRITE, TEST_DIR_FILE_URI);
  }

  @Test
  public void parentCheckSuccess() throws Exception {
    checkParentOrAncestorPermission(TEST_USER_1, Mode.Bits.WRITE, TEST_DIR_FILE_URI);
  }

  @Test
  public void parentCheckFail() throws Exception {
    mThrown.expect(AccessControlException.class);
    mThrown.expectMessage(ExceptionMessage.PERMISSION_DENIED.getMessage(
        toExceptionMessage(TEST_USER_2.getUser(), Mode.Bits.WRITE, TEST_DIR_FILE_URI,
            "testDir")));

    checkParentOrAncestorPermission(TEST_USER_2, Mode.Bits.WRITE, TEST_DIR_FILE_URI);
  }

  @Test
  public void ancestorCheckSuccess() throws Exception {
    checkParentOrAncestorPermission(TEST_USER_1, Mode.Bits.WRITE, TEST_NOT_EXIST_URI);
  }

  @Test
  public void ancestorCheckFail() throws Exception {
    mThrown.expect(AccessControlException.class);
    mThrown.expectMessage(ExceptionMessage.PERMISSION_DENIED.getMessage(
        toExceptionMessage(TEST_USER_2.getUser(), Mode.Bits.WRITE, TEST_NOT_EXIST_URI,
            "testDir")));

    checkParentOrAncestorPermission(TEST_USER_2, Mode.Bits.WRITE, TEST_NOT_EXIST_URI);
  }

  @Test
  public void invalidPath() throws Exception {
    mThrown.expect(InvalidPathException.class);
    try (LockedInodePath inodePath = sTree
        .lockInodePath(new AlluxioURI(""), InodeTree.LockMode.READ)) {
      mPermissionChecker.checkPermission(Mode.Bits.WRITE, inodePath);
    }
  }

  @Test
  public void getPermission() throws Exception {
    try (LockedInodePath path =
             sTree.lockInodePath(new AlluxioURI(TEST_WEIRD_FILE_URI), InodeTree.LockMode.READ)) {
      // user is admin
      AuthenticatedClientUser.set(TEST_USER_ADMIN.getUser());
      Mode.Bits perm = mPermissionChecker.getPermission(path);
      Assert.assertEquals(Mode.Bits.ALL, perm);

      // user is owner
      AuthenticatedClientUser.set(TEST_USER_1.getUser());
      perm = mPermissionChecker.getPermission(path);
      Assert.assertEquals(TEST_WEIRD_MODE.getOwnerBits(), perm);

      // user is not owner but in group
      AuthenticatedClientUser.set(TEST_USER_3.getUser());
      perm = mPermissionChecker.getPermission(path);
      Assert.assertEquals(TEST_WEIRD_MODE.getGroupBits(), perm);

      // user is other
      AuthenticatedClientUser.set(TEST_USER_2.getUser());
      perm = mPermissionChecker.getPermission(path);
      Assert.assertEquals(TEST_WEIRD_MODE.getOtherBits(), perm);
    }
  }

  /**
   * Helper function to check user can perform action on path.
   */
  private void checkPermission(TestUser user, Mode.Bits action, String path)
      throws Exception {
    AuthenticatedClientUser.set(user.getUser());
    try (LockedInodePath inodePath = sTree
        .lockInodePath(new AlluxioURI(path), InodeTree.LockMode.READ)) {
      mPermissionChecker.checkPermission(action, inodePath);
    }
  }

  /**
   * Helper function to check a user has permission to perform a action on the parent or ancestor of
   * the given path.
   *
   * @param user a user with groups
   * @param action action that capture the action {@link Mode.Bits} by user
   * @param path path to construct the {@link AlluxioURI} from
   */
  private void checkParentOrAncestorPermission(TestUser user, Mode.Bits action, String path)
      throws Exception {
    AuthenticatedClientUser.set(user.getUser());
    try (LockedInodePath inodePath = sTree
        .lockInodePath(new AlluxioURI(path), InodeTree.LockMode.READ)) {
      mPermissionChecker.checkParentPermission(action, inodePath);
    }
  }

  private String toExceptionMessage(String user, Mode.Bits action, String path,
      String inodeName) {
    StringBuilder stringBuilder = new StringBuilder()
        .append("user=").append(user).append(", ")
        .append("access=").append(action).append(", ")
        .append("path=").append(path).append(": ")
        .append("failed at ")
        .append(inodeName);
    return stringBuilder.toString();
  }
}<|MERGE_RESOLUTION|>--- conflicted
+++ resolved
@@ -181,15 +181,10 @@
     sRegistry = new MasterRegistry();
     sSafeModeManager = new DefaultSafeModeManager();
     JournalSystem journalSystem = new NoopJournalSystem();
-<<<<<<< HEAD
-    BlockMaster blockMaster = new BlockMasterFactory().create(sRegistry,
-        new MasterContext(journalSystem, sSafeModeManager, new ReentrantLock()));
-=======
-    sMetricsMaster = new MetricsMasterFactory().create(sRegistry, journalSystem, sSafeModeManager);
+    MasterContext masterContext = new MasterContext(journalSystem, sSafeModeManager, new ReentrantLock());
+    sMetricsMaster = new MetricsMasterFactory().create(sRegistry, masterContext);
     sRegistry.add(MetricsMaster.class, sMetricsMaster);
-    BlockMaster blockMaster =
-        new BlockMasterFactory().create(sRegistry, journalSystem, sSafeModeManager);
->>>>>>> 1d4893a7
+    BlockMaster blockMaster = new BlockMasterFactory().create(sRegistry, masterContext);
     InodeDirectoryIdGenerator directoryIdGenerator = new InodeDirectoryIdGenerator(blockMaster);
     UfsManager ufsManager = mock(UfsManager.class);
     MountTable mountTable = new MountTable(ufsManager);
