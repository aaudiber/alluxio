--- conflicted
+++ resolved
@@ -47,7 +47,6 @@
 import alluxio.util.StreamUtils;
 
 import com.google.common.collect.ImmutableMap;
-import com.google.common.collect.Lists;
 import com.google.common.collect.Sets;
 import org.junit.After;
 import org.junit.Assert;
@@ -288,12 +287,7 @@
     created = createPath(mTree, NESTED_FILE_URI, options);
 
     // test directory was modified
-<<<<<<< HEAD
-    assertNotEquals(lastModTime, getInodeByPath(mTree, NESTED_URI).getLastModificationTimeMs());
-=======
-    assertNotEquals(lastModTime,
-        getInodeByPath(NESTED_URI.getParent()).getLastModificationTimeMs());
->>>>>>> 0703f5fb
+    assertNotEquals(lastModTime, getInodeByPath(NESTED_URI).getLastModificationTimeMs());
     // file was created
     assertEquals(1, created.size());
     assertEquals("file", created.get(0).getName());
@@ -535,39 +529,18 @@
    */
   @Test
   public void streamToJournalCheckpoint() throws Exception {
-<<<<<<< HEAD
-    // test root
-    verifyJournal(mTree, Lists.<InodeView>newArrayList(mTree.getRoot()));
-=======
-    Inode<?> root = getInodeByPath("/");
-
-    // test root
-    verifyJournal(mTree, Lists.newArrayList(root));
->>>>>>> 0703f5fb
+    verifyJournal(mTree, Arrays.asList(getInodeByPath("/")));
 
     // test nested URI
     createPath(mTree, NESTED_FILE_URI, sNestedFileOptions);
 
-<<<<<<< HEAD
-    verifyJournal(mTree, StreamUtils.map(path -> getInodeByPath(mTree, path),
+    verifyJournal(mTree, StreamUtils.map(path -> getInodeByPath(path),
         Arrays.asList("/", "/nested", "/nested/test", "/nested/test/file")));
 
     // add a sibling of test and verify journaling is in correct order (breadth first)
     createPath(mTree, new AlluxioURI("/nested/test1/file1"), sNestedFileOptions);
-    verifyJournal(mTree, StreamUtils.map(path -> getInodeByPath(mTree, path), Arrays.asList("/",
+    verifyJournal(mTree, StreamUtils.map(path -> getInodeByPath(path), Arrays.asList("/",
         "/nested", "/nested/test", "/nested/test1", "/nested/test/file", "/nested/test1/file1")));
-=======
-    Inode<?> nested = getInodeByPath("/nested");
-    Inode<?> test = getInodeByPath("/nested/test");
-    Inode<?> file = getInodeByPath("/nested/test/file");
-    verifyJournal(mTree, Arrays.asList(root, nested, test, file));
-
-    // add a sibling of test and verify journaling is in correct order (breadth first)
-    createPath(mTree, new AlluxioURI("/nested/test1/file1"), sNestedFileOptions);
-    Inode<?> test1 = getInodeByPath("/nested/test1");
-    Inode<?> file1 = getInodeByPath("/nested/test1/file1");
-    verifyJournal(mTree, Arrays.asList(root, nested, test, test1, file, file1));
->>>>>>> 0703f5fb
   }
 
   @Test
@@ -688,17 +661,12 @@
   }
 
   // Helper to get an inode by path. The inode is unlocked before returning.
-<<<<<<< HEAD
-  private static InodeView getInodeByPath(InodeTree root, String path) {
+  private Inode<?> getInodeByPath(String path) {
     try {
-      return getInodeByPath(root, new AlluxioURI(path));
+      return getInodeByPath(new AlluxioURI(path));
     } catch (Exception e) {
       throw new RuntimeException(e);
     }
-=======
-  private Inode<?> getInodeByPath(String path) throws Exception {
-    return getInodeByPath(new AlluxioURI(path));
->>>>>>> 0703f5fb
   }
 
   // Helper to get an inode by path. The inode is unlocked before returning.
