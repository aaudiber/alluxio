/*
 * The Alluxio Open Foundation licenses this work under the Apache License, version 2.0
 * (the "License"). You may not use this work except in compliance with the License, which is
 * available at www.apache.org/licenses/LICENSE-2.0
 *
 * This software is distributed on an "AS IS" basis, WITHOUT WARRANTIES OR CONDITIONS OF ANY KIND,
 * either express or implied, as more fully set forth in the License.
 *
 * See the NOTICE file distributed with this work for information regarding copyright ownership.
 */

package alluxio.master.block;

import static org.junit.Assert.assertEquals;
import static org.junit.Assert.assertTrue;

import alluxio.Constants;
import alluxio.clock.ManualClock;
import alluxio.heartbeat.HeartbeatContext;
import alluxio.heartbeat.HeartbeatScheduler;
import alluxio.heartbeat.ManuallyScheduleHeartbeat;
import alluxio.master.MasterContext;
import alluxio.master.MasterRegistry;
import alluxio.master.SafeModeManager;
import alluxio.master.TestSafeModeManager;
import alluxio.master.journal.JournalSystem;
import alluxio.master.journal.noop.NoopJournalSystem;
import alluxio.master.metrics.MetricsMaster;
import alluxio.master.metrics.MetricsMasterFactory;
import alluxio.metrics.Metric;
import alluxio.thrift.Command;
import alluxio.thrift.CommandType;
import alluxio.util.ThreadFactoryUtils;
import alluxio.util.executor.ExecutorServiceFactories;
import alluxio.wire.BlockInfo;
import alluxio.wire.BlockLocation;
import alluxio.wire.WorkerInfo;
import alluxio.wire.WorkerNetAddress;

import com.google.common.collect.ImmutableList;
import com.google.common.collect.ImmutableMap;
import com.google.common.collect.Iterables;
import com.google.common.collect.Lists;
import org.junit.After;
import org.junit.Before;
import org.junit.ClassRule;
import org.junit.Rule;
import org.junit.Test;
import org.junit.rules.ExpectedException;
import org.junit.rules.TemporaryFolder;

import java.util.Arrays;
import java.util.List;
import java.util.Map;
import java.util.concurrent.ExecutorService;
import java.util.concurrent.Executors;
import java.util.concurrent.locks.ReentrantLock;

/**
 * Unit tests for {@link BlockMaster}.
 */
public class BlockMasterTest {
  private static final WorkerNetAddress NET_ADDRESS_1 = new WorkerNetAddress().setHost("localhost")
      .setRpcPort(80).setDataPort(81).setWebPort(82);
  private static final WorkerNetAddress NET_ADDRESS_2 = new WorkerNetAddress().setHost("localhost")
      .setRpcPort(83).setDataPort(84).setWebPort(85);

  private static final List<Long> NO_BLOCKS = ImmutableList.of();
  private static final Map<String, List<Long>> NO_BLOCKS_ON_TIERS = ImmutableMap.of();

  private BlockMaster mBlockMaster;
  private MasterRegistry mRegistry;
  private ManualClock mClock;
  private ExecutorService mExecutorService;
  private SafeModeManager mSafeModeManager;
  private MetricsMaster mMetricsMaster;
  private List<Metric> mMetrics;

  /** Rule to create a new temporary folder during each test. */
  @Rule
  public TemporaryFolder mTestFolder = new TemporaryFolder();

  /** The exception expected to be thrown. */
  @Rule
  public ExpectedException mThrown = ExpectedException.none();

  @ClassRule
  public static ManuallyScheduleHeartbeat sManuallySchedule = new ManuallyScheduleHeartbeat(
      HeartbeatContext.MASTER_LOST_WORKER_DETECTION);

  /**
   * Sets up the dependencies before a test runs.
   */
  @Before
  public void before() throws Exception {
    mRegistry = new MasterRegistry();
    mSafeModeManager = new TestSafeModeManager();
    mMetrics = Lists.newArrayList();
    JournalSystem journalSystem = new NoopJournalSystem();
    mMetricsMaster = new MetricsMasterFactory().create(mRegistry, journalSystem, mSafeModeManager);
    mClock = new ManualClock();
    mExecutorService =
        Executors.newFixedThreadPool(2, ThreadFactoryUtils.build("TestBlockMaster-%d", true));
<<<<<<< HEAD
    mBlockMaster = new DefaultBlockMaster(
        new MasterContext(journalSystem, mSafeModeManager, new ReentrantLock()), mClock,
        ExecutorServiceFactories.constantExecutorServiceFactory(mExecutorService));
=======
    mBlockMaster =
        new DefaultBlockMaster(mMetricsMaster, new MasterContext(journalSystem, mSafeModeManager),
            mClock, ExecutorServiceFactories.constantExecutorServiceFactory(mExecutorService));
>>>>>>> 1d4893a7
    mRegistry.add(BlockMaster.class, mBlockMaster);
    mRegistry.start(true);
  }

  /**
   * Stops the master after a test ran.
   */
  @After
  public void after() throws Exception {
    mRegistry.stop();
  }

  @Test
  public void countBytes() throws Exception {
    // Register two workers
    long worker1 = mBlockMaster.getWorkerId(NET_ADDRESS_1);
    long worker2 = mBlockMaster.getWorkerId(NET_ADDRESS_2);
    List<String> tiers = Arrays.asList("MEM", "SSD");
    Map<String, Long> worker1TotalBytesOnTiers = ImmutableMap.of("MEM", 10L, "SSD", 20L);
    Map<String, Long> worker2TotalBytesOnTiers = ImmutableMap.of("MEM", 1000L, "SSD", 2000L);
    Map<String, Long> worker1UsedBytesOnTiers = ImmutableMap.of("MEM", 1L, "SSD", 2L);
    Map<String, Long> worker2UsedBytesOnTiers = ImmutableMap.of("MEM", 100L, "SSD", 200L);
    mBlockMaster.workerRegister(worker1, tiers, worker1TotalBytesOnTiers, worker1UsedBytesOnTiers,
        NO_BLOCKS_ON_TIERS);
    mBlockMaster.workerRegister(worker2, tiers, worker2TotalBytesOnTiers, worker2UsedBytesOnTiers,
        NO_BLOCKS_ON_TIERS);

    // Check that byte counts are summed correctly.
    assertEquals(3030, mBlockMaster.getCapacityBytes());
    assertEquals(303L, mBlockMaster.getUsedBytes());
    assertEquals(ImmutableMap.of("MEM", 1010L, "SSD", 2020L),
        mBlockMaster.getTotalBytesOnTiers());
    assertEquals(ImmutableMap.of("MEM", 101L, "SSD", 202L),
        mBlockMaster.getUsedBytesOnTiers());
  }

  @Test
  public void detectLostWorkers() throws Exception {
    // Register a worker.
    long worker1 = mBlockMaster.getWorkerId(NET_ADDRESS_1);
    mBlockMaster.workerRegister(worker1,
        ImmutableList.of("MEM"),
        ImmutableMap.of("MEM", 100L),
        ImmutableMap.of("MEM", 10L),
        NO_BLOCKS_ON_TIERS);

    // Advance the block master's clock by an hour so that worker appears lost.
    mClock.setTimeMs(System.currentTimeMillis() + Constants.HOUR_MS);

    // Run the lost worker detector.
    HeartbeatScheduler.execute(HeartbeatContext.MASTER_LOST_WORKER_DETECTION);

    // Make sure the worker is detected as lost.
    List<WorkerInfo> info = mBlockMaster.getLostWorkersInfoList();
    assertEquals(worker1, Iterables.getOnlyElement(info).getId());
  }

  @Test
  public void workerReregisterRemembersLostWorker() throws Exception {
    // Register a worker.
    long worker1 = mBlockMaster.getWorkerId(NET_ADDRESS_1);
    mBlockMaster.workerRegister(worker1,
        ImmutableList.of("MEM"),
        ImmutableMap.of("MEM", 100L),
        ImmutableMap.of("MEM", 10L),
        NO_BLOCKS_ON_TIERS);

    // Advance the block master's clock by an hour so that the worker appears lost.
    mClock.setTimeMs(System.currentTimeMillis() + Constants.HOUR_MS);

    // Run the lost worker detector.
    HeartbeatScheduler.execute(HeartbeatContext.MASTER_LOST_WORKER_DETECTION);

    // Reregister the worker using its original worker id.
    mBlockMaster.getWorkerId(NET_ADDRESS_1);
    mBlockMaster.workerRegister(worker1,
        ImmutableList.of("MEM"),
        ImmutableMap.of("MEM", 100L),
        ImmutableMap.of("MEM", 10L),
        NO_BLOCKS_ON_TIERS);

    // Check that there are no longer any lost workers and there is a live worker.
    assertEquals(1, mBlockMaster.getWorkerCount());
    assertEquals(0, mBlockMaster.getLostWorkersInfoList().size());
  }

  @Test
  public void removeBlockTellsWorkersToRemoveTheBlock() throws Exception {
    // Create a worker with a block.
    long worker1 = mBlockMaster.getWorkerId(NET_ADDRESS_1);
    long blockId = 1L;
    mBlockMaster.workerRegister(worker1, Arrays.asList("MEM"), ImmutableMap.of("MEM", 100L),
        ImmutableMap.of("MEM", 0L), NO_BLOCKS_ON_TIERS);
    mBlockMaster.commitBlock(worker1, 50L, "MEM", blockId, 20L);

    // Remove the block
    mBlockMaster.removeBlocks(Arrays.asList(1L), /*delete=*/false);

    // Check that the worker heartbeat tells the worker to remove the block.
    Map<String, Long> memUsage = ImmutableMap.of("MEM", 0L);
    Command heartBeat = mBlockMaster.workerHeartbeat(worker1, memUsage, NO_BLOCKS,
        NO_BLOCKS_ON_TIERS, mMetrics);
    assertEquals(ImmutableList.of(1L), heartBeat.getData());
  }

  @Test
  public void registerCleansUpOrphanedBlocks() throws Exception {
    // Create a worker with unknown blocks.
    long worker = mBlockMaster.getWorkerId(NET_ADDRESS_1);
    List<Long> orphanedBlocks = Arrays.asList(1L, 2L);
    Map<String, Long> memUsage = ImmutableMap.of("MEM", 10L);
    mBlockMaster.workerRegister(worker, Arrays.asList("MEM"), ImmutableMap.of("MEM", 100L),
        memUsage, ImmutableMap.of("MEM", orphanedBlocks));

    // Check that the worker heartbeat tells the worker to remove the blocks.
    Command heartBeat = mBlockMaster.workerHeartbeat(worker, memUsage, NO_BLOCKS,
        NO_BLOCKS_ON_TIERS, mMetrics);
    assertEquals(orphanedBlocks, heartBeat.getData());
  }

  @Test
  public void workerHeartbeatUpdatesMemoryCount() throws Exception {
    // Create a worker.
    long worker = mBlockMaster.getWorkerId(NET_ADDRESS_1);
    Map<String, Long> initialUsedBytesOnTiers = ImmutableMap.of("MEM", 50L);
    mBlockMaster.workerRegister(worker, Arrays.asList("MEM"), ImmutableMap.of("MEM", 100L),
        initialUsedBytesOnTiers, NO_BLOCKS_ON_TIERS);

    // Update used bytes with a worker heartbeat.
    Map<String, Long> newUsedBytesOnTiers = ImmutableMap.of("MEM", 50L);
    mBlockMaster.workerHeartbeat(worker, newUsedBytesOnTiers, NO_BLOCKS, NO_BLOCKS_ON_TIERS,
        mMetrics);

    WorkerInfo workerInfo = Iterables.getOnlyElement(mBlockMaster.getWorkerInfoList());
    assertEquals(50, workerInfo.getUsedBytes());
  }

  @Test
  public void workerHeartbeatUpdatesRemovedBlocks() throws Exception {
    // Create a worker.
    long worker = mBlockMaster.getWorkerId(NET_ADDRESS_1);
    mBlockMaster.workerRegister(worker, Arrays.asList("MEM"), ImmutableMap.of("MEM", 100L),
        ImmutableMap.of("MEM", 0L), NO_BLOCKS_ON_TIERS);
    long blockId = 1L;
    mBlockMaster.commitBlock(worker, 50L, "MEM", blockId, 20L);

    // Indicate that blockId is removed on the worker.
    mBlockMaster.workerHeartbeat(worker, ImmutableMap.of("MEM", 0L), ImmutableList.of(blockId),
        NO_BLOCKS_ON_TIERS, mMetrics);
    assertTrue(mBlockMaster.getBlockInfo(blockId).getLocations().isEmpty());
  }

  @Test
  public void workerHeartbeatUpdatesAddedBlocks() throws Exception {
    // Create two workers.
    long worker1 = mBlockMaster.getWorkerId(NET_ADDRESS_1);
    mBlockMaster.workerRegister(worker1, Arrays.asList("MEM"), ImmutableMap.of("MEM", 100L),
        ImmutableMap.of("MEM", 0L), NO_BLOCKS_ON_TIERS);
    long worker2 = mBlockMaster.getWorkerId(NET_ADDRESS_2);
    mBlockMaster.workerRegister(worker2, Arrays.asList("MEM"), ImmutableMap.of("MEM", 100L),
        ImmutableMap.of("MEM", 0L), NO_BLOCKS_ON_TIERS);

    // Commit blockId to worker1.
    long blockId = 1L;
    mBlockMaster.commitBlock(worker1, 50L, "MEM", blockId, 20L);

    // Send a heartbeat from worker2 saying that it's added blockId.
    List<Long> addedBlocks = ImmutableList.of(blockId);
    mBlockMaster.workerHeartbeat(worker2, ImmutableMap.of("MEM", 0L), NO_BLOCKS,
        ImmutableMap.of("MEM", addedBlocks), mMetrics);

    // The block now has two locations.
    assertEquals(2, mBlockMaster.getBlockInfo(blockId).getLocations().size());
  }

  @Test
  public void unknownWorkerHeartbeatTriggersRegisterRequest() {
    Command heartBeat = mBlockMaster.workerHeartbeat(0, null, null, null, mMetrics);
    assertEquals(new Command(CommandType.Register, ImmutableList.<Long>of()), heartBeat);
  }

  @Test
  public void stopTerminatesExecutorService() throws Exception {
    mBlockMaster.stop();
    assertTrue(mExecutorService.isTerminated());
  }

  @Test
  public void getBlockInfo() throws Exception {
    // Create a worker with a block.
    long worker1 = mBlockMaster.getWorkerId(NET_ADDRESS_1);
    long blockId = 1L;
    long blockLength = 20L;
    mBlockMaster.workerRegister(worker1, Arrays.asList("MEM"), ImmutableMap.of("MEM", 100L),
        ImmutableMap.of("MEM", 0L), NO_BLOCKS_ON_TIERS);
    mBlockMaster.commitBlock(worker1, 50L, "MEM", blockId, blockLength);

    BlockLocation blockLocation = new BlockLocation()
        .setTierAlias("MEM")
        .setWorkerAddress(NET_ADDRESS_1)
        .setWorkerId(worker1);
    BlockInfo expectedBlockInfo = new BlockInfo()
        .setBlockId(1L)
        .setLength(20L)
        .setLocations(ImmutableList.of(blockLocation));
    assertEquals(expectedBlockInfo, mBlockMaster.getBlockInfo(blockId));
  }

  @Test
  public void stop() throws Exception {
    mRegistry.stop();
    assertTrue(mExecutorService.isShutdown());
    assertTrue(mExecutorService.isTerminated());
  }
}<|MERGE_RESOLUTION|>--- conflicted
+++ resolved
@@ -97,19 +97,14 @@
     mSafeModeManager = new TestSafeModeManager();
     mMetrics = Lists.newArrayList();
     JournalSystem journalSystem = new NoopJournalSystem();
-    mMetricsMaster = new MetricsMasterFactory().create(mRegistry, journalSystem, mSafeModeManager);
+    MasterContext masterContext =
+        new MasterContext(journalSystem, mSafeModeManager, new ReentrantLock());
+    mMetricsMaster = new MetricsMasterFactory().create(mRegistry, masterContext);
     mClock = new ManualClock();
     mExecutorService =
         Executors.newFixedThreadPool(2, ThreadFactoryUtils.build("TestBlockMaster-%d", true));
-<<<<<<< HEAD
-    mBlockMaster = new DefaultBlockMaster(
-        new MasterContext(journalSystem, mSafeModeManager, new ReentrantLock()), mClock,
+    mBlockMaster = new DefaultBlockMaster(mMetricsMaster, masterContext, mClock,
         ExecutorServiceFactories.constantExecutorServiceFactory(mExecutorService));
-=======
-    mBlockMaster =
-        new DefaultBlockMaster(mMetricsMaster, new MasterContext(journalSystem, mSafeModeManager),
-            mClock, ExecutorServiceFactories.constantExecutorServiceFactory(mExecutorService));
->>>>>>> 1d4893a7
     mRegistry.add(BlockMaster.class, mBlockMaster);
     mRegistry.start(true);
   }
