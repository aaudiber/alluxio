--- conflicted
+++ resolved
@@ -198,17 +198,12 @@
     mRegistry.add(MetricsMaster.class, mMetricsMaster);
     JournalSystem journalSystem = new NoopJournalSystem();
     mSafeModeManager = new DefaultSafeModeManager();
-<<<<<<< HEAD
+
     MasterContext masterContext =
         new MasterContext(journalSystem, mSafeModeManager, new ReentrantLock());
+    mMetricsMaster = new MetricsMasterFactory().create(mRegistry, masterContext);
     mBlockMaster = new BlockMasterFactory().create(mRegistry, masterContext);
     mFileSystemMaster = new FileSystemMasterFactory().create(mRegistry, masterContext);
-=======
-    mMetricsMaster = new MetricsMasterFactory().create(mRegistry, journalSystem, mSafeModeManager);
-    mBlockMaster = new BlockMasterFactory().create(mRegistry, journalSystem, mSafeModeManager);
-    mFileSystemMaster =
-        new FileSystemMasterFactory().create(mRegistry, journalSystem, mSafeModeManager);
->>>>>>> 1d4893a7
     mRegistry.start(true);
 
     createDirAndFileForTest();
