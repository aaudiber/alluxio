--- conflicted
+++ resolved
@@ -576,19 +576,13 @@
   }
 
   private void updateLastModified(long id, long opTimeMs) {
-<<<<<<< HEAD
     try (LockResource lr = mInodeLockManager.lockLastModified(id)) {
-      Inode<?> inode = mInodeStore.getMutable(id).get();
+      MutableInode<?> inode = mInodeStore.getMutable(id).get();
       if (inode.getLastModificationTimeMs() < opTimeMs) {
         inode.setLastModificationTimeMs(opTimeMs);
         mInodeStore.writeInode(inode);
       }
     }
-=======
-    MutableInode<?> inode = mInodeStore.getMutable(id).get();
-    inode.setLastModificationTimeMs(opTimeMs);
-    mInodeStore.writeInode(inode);
->>>>>>> c8984bb0
   }
 
   private RenameEntry rewriteDeprecatedRenameEntry(RenameEntry entry) {
