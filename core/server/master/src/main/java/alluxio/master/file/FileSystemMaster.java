/*
 * The Alluxio Open Foundation licenses this work under the Apache License, version 2.0
 * (the "License"). You may not use this work except in compliance with the License, which is
 * available at www.apache.org/licenses/LICENSE-2.0
 *
 * This software is distributed on an "AS IS" basis, WITHOUT WARRANTIES OR CONDITIONS OF ANY KIND,
 * either express or implied, as more fully set forth in the License.
 *
 * See the NOTICE file distributed with this work for information regarding copyright ownership.
 */

package alluxio.master.file;

import alluxio.AlluxioURI;
import alluxio.exception.AccessControlException;
import alluxio.exception.AlluxioException;
import alluxio.exception.BlockInfoException;
import alluxio.exception.DirectoryNotEmptyException;
import alluxio.exception.FileAlreadyCompletedException;
import alluxio.exception.FileAlreadyExistsException;
import alluxio.exception.FileDoesNotExistException;
import alluxio.exception.InvalidFileSizeException;
import alluxio.exception.InvalidPathException;
import alluxio.exception.UnexpectedAlluxioException;
import alluxio.master.Master;
import alluxio.master.file.meta.FileSystemMasterView;
import alluxio.master.file.meta.PersistenceState;
import alluxio.master.file.meta.options.MountInfo;
import alluxio.master.file.options.CheckConsistencyOptions;
import alluxio.master.file.options.CompleteFileOptions;
import alluxio.master.file.options.CreateDirectoryOptions;
import alluxio.master.file.options.CreateFileOptions;
import alluxio.master.file.options.DeleteOptions;
import alluxio.master.file.options.FreeOptions;
import alluxio.master.file.options.ListStatusOptions;
import alluxio.master.file.options.LoadMetadataOptions;
import alluxio.master.file.options.MountOptions;
import alluxio.master.file.options.RenameOptions;
import alluxio.master.file.options.SetAttributeOptions;
<<<<<<< HEAD
import alluxio.master.journal.JournalFactory;
import alluxio.metrics.MetricsSystem;
import alluxio.proto.journal.File.AddMountPointEntry;
import alluxio.proto.journal.File.AsyncPersistRequestEntry;
import alluxio.proto.journal.File.CompleteFileEntry;
import alluxio.proto.journal.File.DeleteFileEntry;
import alluxio.proto.journal.File.DeleteMountPointEntry;
import alluxio.proto.journal.File.InodeDirectoryEntry;
import alluxio.proto.journal.File.InodeFileEntry;
import alluxio.proto.journal.File.InodeLastModificationTimeEntry;
import alluxio.proto.journal.File.PersistDirectoryEntry;
import alluxio.proto.journal.File.ReinitializeFileEntry;
import alluxio.proto.journal.File.RenameEntry;
import alluxio.proto.journal.File.SetAttributeEntry;
import alluxio.proto.journal.File.StringPairEntry;
import alluxio.proto.journal.Journal.JournalEntry;
import alluxio.security.authorization.Mode;
import alluxio.thrift.CommandType;
import alluxio.thrift.FileSystemCommand;
import alluxio.thrift.FileSystemCommandOptions;
import alluxio.thrift.FileSystemMasterClientService;
import alluxio.thrift.FileSystemMasterWorkerService;
import alluxio.thrift.PersistCommandOptions;
import alluxio.thrift.PersistFile;
import alluxio.underfs.UnderFileStatus;
import alluxio.underfs.UnderFileSystem;
import alluxio.underfs.options.FileLocationOptions;
import alluxio.underfs.options.MkdirsOptions;
import alluxio.util.CommonUtils;
import alluxio.util.IdUtils;
import alluxio.util.SecurityUtils;
import alluxio.util.UnderFileSystemUtils;
import alluxio.util.executor.ExecutorServiceFactories;
import alluxio.util.executor.ExecutorServiceFactory;
import alluxio.util.io.PathUtils;
import alluxio.wire.BlockInfo;
import alluxio.wire.BlockLocation;
=======
import alluxio.thrift.FileSystemCommand;
>>>>>>> 537f2ac5
import alluxio.wire.FileBlockInfo;
import alluxio.wire.FileInfo;
import alluxio.wire.TtlAction;
import alluxio.wire.WorkerInfo;

<<<<<<< HEAD
import com.codahale.metrics.Counter;
import com.codahale.metrics.Gauge;
import com.google.common.base.Preconditions;
import com.google.common.base.Throwables;
import com.google.common.collect.ImmutableSet;
import com.google.common.collect.Iterators;
import edu.umd.cs.findbugs.annotations.SuppressFBWarnings;
import org.apache.commons.lang.exception.ExceptionUtils;
import org.apache.thrift.TProcessor;
import org.slf4j.Logger;
import org.slf4j.LoggerFactory;

import java.io.IOException;
import java.util.ArrayList;
import java.util.Collections;
import java.util.HashMap;
import java.util.HashSet;
import java.util.Iterator;
=======
import java.io.IOException;
>>>>>>> 537f2ac5
import java.util.List;
import java.util.Map;
import java.util.Set;

/**
 * The interface of file system master.
 */
<<<<<<< HEAD
@NotThreadSafe // TODO(jiri): make thread-safe (c.f. ALLUXIO-1664)
public final class FileSystemMaster extends AbstractMaster {
  private static final Logger LOG = LoggerFactory.getLogger(FileSystemMaster.class);
  private static final Set<Class<?>> DEPS = ImmutableSet.<Class<?>>of(BlockMaster.class);

  /**
   * Locking in the FileSystemMaster
   *
   * Individual paths are locked in the inode tree. In order to read or write any inode, the path
   * must be locked. A path is locked via one of the lock methods in {@link InodeTree}, such as
   * {@link InodeTree#lockInodePath(AlluxioURI, InodeTree.LockMode)} or
   * {@link InodeTree#lockFullInodePath(AlluxioURI, InodeTree.LockMode)}. These lock methods return
   * an {@link LockedInodePath}, which represents a locked path of inodes. These locked paths
   * ({@link LockedInodePath}) must be unlocked. In order to ensure a locked
   * {@link LockedInodePath} is always unlocked, the following paradigm is recommended:
   *
   * <p><blockquote><pre>
   *    try (LockedInodePath inodePath = mInodeTree.lockInodePath(path, InodeTree.LockMode.READ)) {
   *      ...
   *    }
   * </pre></blockquote>
   *
   * When locking a path in the inode tree, it is possible that other concurrent operations have
   * modified the inode tree while a thread is waiting to acquire a lock on the inode. Lock
   * acquisitions throw {@link InvalidPathException} to indicate that the inode structure is no
   * longer consistent with what the caller original expected, for example if the inode
   * previously obtained at /pathA has been renamed to /pathB during the wait for the inode lock.
   * Methods which specifically act on a path will propagate this exception to the caller, while
   * methods which iterate over child nodes can safely ignore the exception and treat the inode
   * as no longer a child.
   *
   * Journaling in the FileSystemMaster
   *
   * Any changes to file system metadata that need to survive system restarts and / or failures
   * should be journaled. The intent to journal and the actual writing of the journal is decoupled
   * so that operations are not holding metadata locks waiting on the journal IO. In particular,
   * file system operations are expected to create a {@link JournalContext} resource, use it
   * throughout the lifetime of an operation to collect journal events through
   * {@link #appendJournalEntry(JournalEntry, JournalContext)}, and then close the resource, which
   * will persist the journal events. In order to ensure the journal events are always persisted,
   * the following paradigm is recommended:
   *
   * <p><blockquote><pre>
   *    try (JournalContext journalContext = createJournalContext()) {
   *      ...
   *    }
   * </pre></blockquote>
   *
   * NOTE: Because resources are released in the opposite order they are acquired, the
   * {@link JournalContext} resources should be always created before any {@link LockedInodePath}
   * resources to avoid holding an inode path lock while waiting for journal IO.
   *
   * Method Conventions in the FileSystemMaster
   *
   * All of the flow of the FileSystemMaster follow a convention. There are essentially 4 main
   * types of methods:
   *   (A) public api methods
   *   (B) private (or package private) methods that journal
   *   (C) private (or package private) internal methods
   *   (D) private FromEntry methods used to replay entries from the journal
   *
   * (A) public api methods:
   * These methods are public and are accessed by the RPC and REST APIs. These methods lock all
   * the required paths, and also perform all permission checking.
   * (A) cannot call (A)
   * (A) can call (B)
   * (A) can call (C)
   * (A) cannot call (D)
   *
   * (B) private (or package private) methods that journal:
   * These methods perform the work from the public apis, and also asynchronously write to the
   * journal (for write operations). The names of these methods are suffixed with "AndJournal".
   * (B) cannot call (A)
   * (B) can call (B)
   * (B) can call (C)
   * (B) cannot call (D)
   *
   * (C) private (or package private) internal methods:
   * These methods perform the rest of the work, and do not do any journaling. The names of these
   * methods are suffixed by "Internal".
   * (C) cannot call (A)
   * (C) cannot call (B)
   * (C) can call (C)
   * (C) cannot call (D)
   *
   * (D) private FromEntry methods used to replay entries from the journal:
   * These methods are used to replay entries from reading the journal. This is done on start, as
   * well as for secondary masters.
   * (D) cannot call (A)
   * (D) cannot call (B)
   * (D) can call (C)
   * (D) cannot call (D)
   */

  /** Handle to the block master. */
  private final BlockMaster mBlockMaster;

  /** This manages the file system inode structure. This must be journaled. */
  private final InodeTree mInodeTree;

  /** This manages the file system mount points. */
  private final MountTable mMountTable;

  /** This maintains inodes with ttl set, for the for the ttl checker service to use. */
  private final TtlBucketList mTtlBuckets = new TtlBucketList();

  /** This generates unique directory ids. This must be journaled. */
  private final InodeDirectoryIdGenerator mDirectoryIdGenerator;

  /** This checks user permissions on different operations. */
  private final PermissionChecker mPermissionChecker;

  /** List of paths to always keep in memory. */
  private final PrefixList mWhitelist;

  /** The handler for async persistence. */
  private final AsyncPersistHandler mAsyncPersistHandler;

  /**
   * The service that checks for inode files with ttl set. We store it here so that it can be
   * accessed from tests.
   */
  @SuppressFBWarnings("URF_UNREAD_FIELD")
  private Future<?> mTtlCheckerService;

  /**
   * The service that detects lost files. We store it here so that it can be accessed from tests.
   */
  @SuppressFBWarnings("URF_UNREAD_FIELD")
  private Future<?> mLostFilesDetectionService;

  private Future<List<AlluxioURI>> mStartupConsistencyCheck;

  /**
   * Creates a new instance of {@link FileSystemMaster}.
   *
   * @param registry the master registry
   * @param journalFactory the factory for the journal to use for tracking master operations
   */
  public FileSystemMaster(MasterRegistry registry, JournalFactory journalFactory) {
    this(registry, journalFactory, ExecutorServiceFactories
        .fixedThreadPoolExecutorServiceFactory(Constants.FILE_SYSTEM_MASTER_NAME, 3));
  }

  /**
   * Creates a new instance of {@link FileSystemMaster}.
   *
   * @param registry the master registry
   * @param journalFactory the factory for the journal to use for tracking master operations
   * @param executorServiceFactory a factory for creating the executor service to use for running
   *        maintenance threads
   */
  public FileSystemMaster(MasterRegistry registry, JournalFactory journalFactory,
      ExecutorServiceFactory executorServiceFactory) {
    super(journalFactory.create(Constants.FILE_SYSTEM_MASTER_NAME), new SystemClock(),
        executorServiceFactory);

    mBlockMaster = registry.get(BlockMaster.class);
    mDirectoryIdGenerator = new InodeDirectoryIdGenerator(mBlockMaster);
    mMountTable = new MountTable();
    mInodeTree = new InodeTree(mBlockMaster, mDirectoryIdGenerator, mMountTable);

    // TODO(gene): Handle default config value for whitelist.
    mWhitelist = new PrefixList(Configuration.getList(PropertyKey.MASTER_WHITELIST, ","));

    mAsyncPersistHandler = AsyncPersistHandler.Factory.create(new FileSystemMasterView(this));
    mPermissionChecker = new PermissionChecker(mInodeTree);

    registry.add(FileSystemMaster.class, this);
    Metrics.registerGauges(this);
  }

  @Override
  public Map<String, TProcessor> getServices() {
    Map<String, TProcessor> services = new HashMap<>();
    services.put(Constants.FILE_SYSTEM_MASTER_CLIENT_SERVICE_NAME,
        new FileSystemMasterClientService.Processor<>(
            new FileSystemMasterClientServiceHandler(this)));
    services.put(Constants.FILE_SYSTEM_MASTER_WORKER_SERVICE_NAME,
        new FileSystemMasterWorkerService.Processor<>(
            new FileSystemMasterWorkerServiceHandler(this)));
    return services;
  }

  @Override
  public String getName() {
    return Constants.FILE_SYSTEM_MASTER_NAME;
  }

  @Override
  public Set<Class<?>> getDependencies() {
    return DEPS;
  }

  @Override
  public void processJournalEntry(JournalEntry entry) throws IOException {
    if (entry.getSequenceNumber() == 0) {
      // The mount table is the only structure to clear. The inode tree is reset when it
      // processes the ROOT journal entry.
      mMountTable.clear();
    }
    if (entry.hasInodeFile()) {
      mInodeTree.addInodeFileFromJournal(entry.getInodeFile());
      // Add the file to TTL buckets, the insert automatically rejects files w/ Constants.NO_TTL
      InodeFileEntry inodeFileEntry = entry.getInodeFile();
      if (inodeFileEntry.hasTtl()) {
        mTtlBuckets.insert(InodeFile.fromJournalEntry(inodeFileEntry));
      }
    } else if (entry.hasInodeDirectory()) {
      try {
        // Add the directory to TTL buckets, the insert automatically rejects directory
        // w/ Constants.NO_TTL
        InodeDirectoryEntry inodeDirectoryEntry = entry.getInodeDirectory();
        if (inodeDirectoryEntry.hasTtl()) {
          mTtlBuckets.insert(InodeDirectory.fromJournalEntry(inodeDirectoryEntry));
        }
        mInodeTree.addInodeDirectoryFromJournal(entry.getInodeDirectory());
      } catch (AccessControlException e) {
        throw new RuntimeException(e);
      }
    } else if (entry.hasInodeLastModificationTime()) {
      InodeLastModificationTimeEntry modTimeEntry = entry.getInodeLastModificationTime();
      try (LockedInodePath inodePath = mInodeTree
          .lockFullInodePath(modTimeEntry.getId(), InodeTree.LockMode.WRITE)) {
        inodePath.getInode()
            .setLastModificationTimeMs(modTimeEntry.getLastModificationTimeMs(), true);
      } catch (FileDoesNotExistException e) {
        throw new RuntimeException(e);
      }
    } else if (entry.hasPersistDirectory()) {
      PersistDirectoryEntry typedEntry = entry.getPersistDirectory();
      try (LockedInodePath inodePath = mInodeTree
          .lockFullInodePath(typedEntry.getId(), InodeTree.LockMode.WRITE)) {
        inodePath.getInode().setPersistenceState(PersistenceState.PERSISTED);
      } catch (FileDoesNotExistException e) {
        throw new RuntimeException(e);
      }
    } else if (entry.hasCompleteFile()) {
      try {
        completeFileFromEntry(entry.getCompleteFile());
      } catch (InvalidPathException | InvalidFileSizeException | FileAlreadyCompletedException e) {
        throw new RuntimeException(e);
      }
    } else if (entry.hasSetAttribute()) {
      try {
        setAttributeFromEntry(entry.getSetAttribute());
      } catch (AccessControlException | FileDoesNotExistException | InvalidPathException e) {
        throw new RuntimeException(e);
      }
    } else if (entry.hasDeleteFile()) {
      deleteFromEntry(entry.getDeleteFile());
    } else if (entry.hasRename()) {
      renameFromEntry(entry.getRename());
    } else if (entry.hasInodeDirectoryIdGenerator()) {
      mDirectoryIdGenerator.initFromJournalEntry(entry.getInodeDirectoryIdGenerator());
    } else if (entry.hasReinitializeFile()) {
      resetBlockFileFromEntry(entry.getReinitializeFile());
    } else if (entry.hasAddMountPoint()) {
      try {
        mountFromEntry(entry.getAddMountPoint());
      } catch (FileAlreadyExistsException | InvalidPathException e) {
        throw new RuntimeException(e);
      }
    } else if (entry.hasDeleteMountPoint()) {
      try {
        unmountFromEntry(entry.getDeleteMountPoint());
      } catch (InvalidPathException e) {
        throw new RuntimeException(e);
      }
    } else if (entry.hasAsyncPersistRequest()) {
      try {
        long fileId = (entry.getAsyncPersistRequest()).getFileId();
        try (LockedInodePath inodePath = mInodeTree
            .lockFullInodePath(fileId, InodeTree.LockMode.WRITE)) {
          scheduleAsyncPersistenceInternal(inodePath);
        }
        // NOTE: persistence is asynchronous so there is no guarantee the path will still exist
        mAsyncPersistHandler.scheduleAsyncPersistence(getPath(fileId));
      } catch (AlluxioException e) {
        // It's possible that rescheduling the async persist calls fails, because the blocks may no
        // longer be in the memory
        LOG.error(e.getMessage());
      }
    } else {
      throw new IOException(ExceptionMessage.UNEXPECTED_JOURNAL_ENTRY.getMessage(entry));
    }
  }

  @Override
  public Iterator<JournalEntry> getJournalEntryIterator() {
    return Iterators.concat(mInodeTree.getJournalEntryIterator(),
        CommonUtils.singleElementIterator(mDirectoryIdGenerator.toJournalEntry()),
        // The mount table should be written to the checkpoint after the inodes are written, so that
        // when replaying the checkpoint, the inodes exist before mount entries. Replaying a mount
        // entry traverses the inode tree.
        mMountTable.getJournalEntryIterator());
  }

  @Override
  public void start(boolean isPrimary) throws IOException {
    if (isPrimary) {
      // Only initialize root when isPrimary because when initializing root, BlockMaster needs to
      // write journal entry, if it is not primary, BlockMaster won't have a writable journal.
      // If it is secondary, it should be able to load the inode tree from journal.
      mInodeTree.initializeRoot(SecurityUtils.getOwnerFromLoginModule(),
          SecurityUtils.getGroupFromLoginModule(), Mode.createFullAccess().applyDirectoryUMask());
      String defaultUFS = Configuration.get(PropertyKey.UNDERFS_ADDRESS);
      try {
        mMountTable.add(new AlluxioURI(MountTable.ROOT), new AlluxioURI(defaultUFS),
            MountOptions.defaults().setShared(
                UnderFileSystemUtils.isObjectStorage(defaultUFS) && Configuration
                    .getBoolean(PropertyKey.UNDERFS_OBJECT_STORE_MOUNT_SHARED_PUBLICLY)));
      } catch (FileAlreadyExistsException e) {
        // This can happen when a primary becomes a standby and then becomes a primary.
        LOG.info("Root has already been mounted.");
      } catch (InvalidPathException e) {
        throw new IOException("Failed to mount the default UFS " + defaultUFS, e);
      }
    }
    // Call super.start after mInodeTree is initialized because mInodeTree is needed to write
    // a journal entry during super.start. Call super.start before calling
    // getExecutorService() because the super.start initializes the executor service.
    super.start(isPrimary);
    if (isPrimary) {
      mTtlCheckerService = getExecutorService().submit(
          new HeartbeatThread(HeartbeatContext.MASTER_TTL_CHECK, new MasterInodeTtlCheckExecutor(),
              Configuration.getInt(PropertyKey.MASTER_TTL_CHECKER_INTERVAL_MS)));
      mLostFilesDetectionService = getExecutorService().submit(
          new HeartbeatThread(HeartbeatContext.MASTER_LOST_FILES_DETECTION,
              new LostFilesDetectionHeartbeatExecutor(),
              Configuration.getInt(PropertyKey.MASTER_HEARTBEAT_INTERVAL_MS)));
      if (Configuration.getBoolean(PropertyKey.MASTER_STARTUP_CONSISTENCY_CHECK_ENABLED)) {
        mStartupConsistencyCheck = getExecutorService().submit(new Callable<List<AlluxioURI>>() {
          @Override
          public List<AlluxioURI> call() throws Exception {
            return startupCheckConsistency(ExecutorServiceFactories
                .fixedThreadPoolExecutorServiceFactory("startup-consistency-check", 32).create());
          }
        });
      }
    }
  }

  /**
   * Checks the consistency of the root in a multi-threaded and incremental fashion. This method
   * will only READ lock the directories and files actively being checked and release them after the
   * check on the file / directory is complete.
   *
   * @return a list of paths in Alluxio which are not consistent with the under storage
   * @throws InterruptedException if the thread is interrupted during execution
   * @throws IOException if an error occurs interacting with the under storage
   */
  private List<AlluxioURI> startupCheckConsistency(final ExecutorService service)
      throws InterruptedException, IOException {
    /** A marker {@link StartupConsistencyChecker}s add to the queue to signal completion */
    final long completionMarker = -1;
    /** A shared queue of directories which have yet to be checked */
    final BlockingQueue<Long> dirsToCheck = new LinkedBlockingQueue<>();

    /**
     * A {@link Callable} which checks the consistency of a directory.
     */
    final class StartupConsistencyChecker implements Callable<List<AlluxioURI>> {
      /** The path to check, guaranteed to be a directory in Alluxio. */
      private final Long mFileId;

      /**
       * Creates a new callable which checks the consistency of a directory.
       * @param fileId the path to check
       */
      private StartupConsistencyChecker(Long fileId) {
        mFileId = fileId;
      }

      /**
       * Checks the consistency of the directory and all immediate children which are files. All
       * immediate children which are directories are added to the shared queue of directories to
       * check. The parent directory is READ locked during the entire call while the children are
       * READ locked only during the consistency check of the children files.
       *
       * @return a list of inconsistent uris
       * @throws IOException if an error occurs interacting with the under storage
       */
      @Override
      public List<AlluxioURI> call() throws IOException {
        List<AlluxioURI> inconsistentUris = new ArrayList<>();
        try (LockedInodePath dir = mInodeTree.lockFullInodePath(mFileId, InodeTree.LockMode.READ)) {
          Inode parentInode = dir.getInode();
          AlluxioURI parentUri = dir.getUri();
          if (!checkConsistencyInternal(parentInode, parentUri)) {
            inconsistentUris.add(parentUri);
          }
          for (Inode childInode : ((InodeDirectory) parentInode).getChildren()) {
            try {
              childInode.lockReadAndCheckParent(parentInode);
            } catch (InvalidPathException e) {
              // This should be safe, continue.
              LOG.debug("Error during startup check consistency, ignoring and continuing.", e);
              continue;
            }
            try {
              AlluxioURI childUri = parentUri.join(childInode.getName());
              if (childInode.isDirectory()) {
                dirsToCheck.add(childInode.getId());
              } else {
                if (!checkConsistencyInternal(childInode, childUri)) {
                  inconsistentUris.add(childUri);
                }
              }
            } finally {
              childInode.unlockRead();
            }
          }
        } catch (FileDoesNotExistException e) {
          // This should be safe, continue.
          LOG.debug("A file scheduled for consistency check was deleted before the check.");
        } catch (InvalidPathException e) {
          // This should not happen.
          LOG.error("An invalid path was discovered during the consistency check, skipping.", e);
        }
        dirsToCheck.add(completionMarker);
        return inconsistentUris;
      }
    }

    // Add the root to the directories to check.
    dirsToCheck.add(mInodeTree.getRoot().getId());
    List<Future<List<AlluxioURI>>> results = new ArrayList<>();
    // Tracks how many checkers have been started.
    long started = 0;
    // Tracks how many checkers have completed.
    long completed = 0;
    do {
      Long fileId = dirsToCheck.take();
      if (fileId == completionMarker) { // A thread signaled completion.
        completed++;
      } else { // A new directory needs to be checked.
        StartupConsistencyChecker checker = new StartupConsistencyChecker(fileId);
        results.add(service.submit(checker));
        started++;
      }
    } while (started != completed);

    // Return the total set of inconsistent paths discovered.
    List<AlluxioURI> inconsistentUris = new ArrayList<>();
    for (Future<List<AlluxioURI>> result : results) {
      try {
        inconsistentUris.addAll(result.get());
      } catch (Exception e) {
        // This shouldn't happen, all futures should be complete.
        Throwables.propagate(e);
      }
    }
    service.shutdown();
    return inconsistentUris;
  }

  /**
   * Class to represent the status and result of the startup consistency check.
   */
  public static final class StartupConsistencyCheck {
    /**
     * Status of the check.
     */
    public enum Status {
      COMPLETE,
      DISABLED,
      FAILED,
      RUNNING
    }

    /**
     * @param inconsistentUris the uris which are inconsistent with the underlying storage
     * @return a result set to the complete status
     */
    public static StartupConsistencyCheck complete(List<AlluxioURI> inconsistentUris) {
      return new StartupConsistencyCheck(Status.COMPLETE, inconsistentUris);
    }

    /**
     * @return a result set to the disabled status
     */
    public static StartupConsistencyCheck disabled() {
      return new StartupConsistencyCheck(Status.DISABLED, null);
    }

    /**
     * @return a result set to the failed status
     */
    public static StartupConsistencyCheck failed() {
      return new StartupConsistencyCheck(Status.FAILED, null);
    }

    /**
     * @return a result set to the running status
     */
    public static StartupConsistencyCheck running() {
      return new StartupConsistencyCheck(Status.RUNNING, null);
    }

    private Status mStatus;
    private List<AlluxioURI> mInconsistentUris;

    /**
     * Create a new startup consistency check result.
     *
     * @param status the state of the check
     * @param inconsistentUris the uris which are inconsistent with the underlying storage
     */
    private StartupConsistencyCheck(Status status, List<AlluxioURI> inconsistentUris) {
      mStatus = status;
      mInconsistentUris = inconsistentUris;
    }

    /**
     * @return the status of the check
     */
    public Status getStatus() {
      return mStatus;
    }

    /**
     * @return the uris which are inconsistent with the underlying storage
     */
    public List<AlluxioURI> getInconsistentUris() {
      return mInconsistentUris;
    }
  }

=======
public interface FileSystemMaster extends Master {
>>>>>>> 537f2ac5
  /**
   * @return the status of the startup consistency check and inconsistent paths if it is complete
   */
  StartupConsistencyCheck getStartupConsistencyCheck();

  /**
   * Returns the file id for a given path. If the given path does not exist in Alluxio, the method
   * attempts to load it from UFS.
   * <p>
   * This operation requires users to have READ permission of the path.
   *
   * @param path the path to get the file id for
   * @return the file id for a given path, or -1 if there is no file at that path
   * @throws AccessControlException if permission checking fails
   */
  long getFileId(AlluxioURI path) throws AccessControlException;

  /**
   * Returns the {@link FileInfo} for a given file id. This method is not user-facing but supposed
   * to be called by other internal servers (e.g., block workers, lineage master, web UI).
   *
   * @param fileId the file id to get the {@link FileInfo} for
   * @return the {@link FileInfo} for the given file
   * @throws FileDoesNotExistException if the file does not exist
   * @throws AccessControlException if permission denied
   */
  // TODO(binfan): Add permission checking for internal APIs
  FileInfo getFileInfo(long fileId)
      throws FileDoesNotExistException, AccessControlException;

  /**
   * Returns the {@link FileInfo} for a given path.
   * <p>
   * This operation requires users to have READ permission on the path.
   *
   * @param path the path to get the {@link FileInfo} for
   * @return the {@link FileInfo} for the given file id
   * @throws FileDoesNotExistException if the file does not exist
   * @throws InvalidPathException if the file path is not valid
   * @throws AccessControlException if permission checking fails
   */
  // TODO(peis): Add an option not to load metadata.
  FileInfo getFileInfo(AlluxioURI path)
      throws FileDoesNotExistException, InvalidPathException, AccessControlException;

  /**
   * Returns the persistence state for a file id. This method is used by the lineage master.
   *
   * @param fileId the file id
   * @return the {@link PersistenceState} for the given file id
   * @throws FileDoesNotExistException if the file does not exist
   */
  // TODO(binfan): Add permission checking for internal APIs
  PersistenceState getPersistenceState(long fileId) throws FileDoesNotExistException;

  /**
   * Returns a list of {@link FileInfo} for a given path. If the given path is a file, the list only
   * contains a single object. If it is a directory, the resulting list contains all direct children
   * of the directory.
   * <p>
   * This operation requires users to have READ permission on the path, and also
   * EXECUTE permission on the path if it is a directory.
   *
   * @param path the path to get the {@link FileInfo} list for
   * @param listStatusOptions the {@link alluxio.master.file.options.ListStatusOptions}
   * @return the list of {@link FileInfo}s
   * @throws AccessControlException if permission checking fails
   * @throws FileDoesNotExistException if the file does not exist
   * @throws InvalidPathException if the path is invalid
   */
  List<FileInfo> listStatus(AlluxioURI path, ListStatusOptions listStatusOptions)
      throws AccessControlException, FileDoesNotExistException, InvalidPathException;

  /**
   * @return a read-only view of the file system master
   */
  FileSystemMasterView getFileSystemMasterView();

  /**
   * Checks the consistency of the files and directories in the subtree under the path.
   *
   * @param path the root of the subtree to check
   * @param options the options to use for the checkConsistency method
   * @return a list of paths in Alluxio which are not consistent with the under storage
   * @throws AccessControlException if the permission checking fails
   * @throws FileDoesNotExistException if the path does not exist
   * @throws InvalidPathException if the path is invalid
   * @throws IOException if an error occurs interacting with the under storage
   */
  List<AlluxioURI> checkConsistency(AlluxioURI path, CheckConsistencyOptions options)
      throws AccessControlException, FileDoesNotExistException, InvalidPathException, IOException;

  /**
   * Completes a file. After a file is completed, it cannot be written to.
   * <p>
   * This operation requires users to have WRITE permission on the path.
   *
   * @param path the file path to complete
   * @param options the method options
   * @throws BlockInfoException if a block information exception is encountered
   * @throws FileDoesNotExistException if the file does not exist
   * @throws InvalidPathException if an invalid path is encountered
   * @throws InvalidFileSizeException if an invalid file size is encountered
   * @throws FileAlreadyCompletedException if the file is already completed
   * @throws AccessControlException if permission checking fails
   */
  void completeFile(AlluxioURI path, CompleteFileOptions options)
      throws BlockInfoException, FileDoesNotExistException, InvalidPathException,
      InvalidFileSizeException, FileAlreadyCompletedException, AccessControlException;

  /**
   * Creates a file (not a directory) for a given path.
   * <p>
   * This operation requires WRITE permission on the parent of this path.
   *
   * @param path the file to create
   * @param options method options
   * @return the id of the created file
   * @throws InvalidPathException if an invalid path is encountered
   * @throws FileAlreadyExistsException if the file already exists
   * @throws BlockInfoException if an invalid block information is encountered
   * @throws IOException if the creation fails
   * @throws AccessControlException if permission checking fails
   * @throws FileDoesNotExistException if the parent of the path does not exist and the recursive
   * option is false
   */
  long createFile(AlluxioURI path, CreateFileOptions options)
      throws AccessControlException, InvalidPathException, FileAlreadyExistsException,
      BlockInfoException, IOException, FileDoesNotExistException;

  /**
   * Reinitializes the blocks of an existing open file.
   *
   * @param path the path to the file
   * @param blockSizeBytes the new block size
   * @param ttl the ttl
   * @param ttlAction action to take after Ttl expiry
   * @return the file id
   * @throws InvalidPathException if the path is invalid
   * @throws FileDoesNotExistException if the path does not exist
   */
  // Used by lineage master
  long reinitializeFile(AlluxioURI path, long blockSizeBytes, long ttl, TtlAction ttlAction)
      throws InvalidPathException, FileDoesNotExistException;

  /**
   * Gets a new block id for the next block of a given file to write to.
   * <p>
   * This operation requires users to have WRITE permission on the path as
   * this API is called when creating a new block for a file.
   *
   * @param path the path of the file to get the next block id for
   * @return the next block id for the given file
   * @throws FileDoesNotExistException if the file does not exist
   * @throws InvalidPathException if the given path is not valid
   * @throws AccessControlException if permission checking fails
   */
  long getNewBlockIdForFile(AlluxioURI path)
      throws FileDoesNotExistException, InvalidPathException, AccessControlException;

  /**
   * @return a copy of the current mount table
   */
  Map<String, MountInfo> getMountTable();

  /**
   * @return the number of files and directories
   */
  int getNumberOfPaths();

  /**
   * @return the number of pinned files and directories
   */
  int getNumberOfPinnedFiles();

  /**
   * Deletes a given path.
   * <p>
   * This operation requires user to have WRITE permission on the parent of the path.
   *
   * @param path the path to delete
   * @param options method options
   * @throws DirectoryNotEmptyException if recursive is false and the file is a nonempty directory
   * @throws FileDoesNotExistException if the file does not exist
   * @throws IOException if an I/O error occurs
   * @throws AccessControlException if permission checking fails
   * @throws InvalidPathException if the path is invalid
   */
  void delete(AlluxioURI path, DeleteOptions options) throws IOException,
      FileDoesNotExistException, DirectoryNotEmptyException, InvalidPathException,
      AccessControlException;

  /**
   * Gets the {@link FileBlockInfo} for all blocks of a file. If path is a directory, an exception
   * is thrown.
   * <p>
   * This operation requires the client user to have READ permission on the the path.
   *
   * @param path the path to get the info for
   * @return a list of {@link FileBlockInfo} for all the blocks of the given path
   * @throws FileDoesNotExistException if the file does not exist or path is a directory
   * @throws InvalidPathException if the path of the given file is invalid
   * @throws AccessControlException if permission checking fails
   */
  List<FileBlockInfo> getFileBlockInfoList(AlluxioURI path)
      throws FileDoesNotExistException, InvalidPathException, AccessControlException;

  /**
   * @return absolute paths of all in memory files
   */
  List<AlluxioURI> getInMemoryFiles();

  /**
   * Creates a directory for a given path.
   * <p>
   * This operation requires the client user to have WRITE permission on the parent of the path.
   *
   * @param path the path of the directory
   * @param options method options
   * @return the id of the created directory
   * @throws InvalidPathException when the path is invalid
   * @throws FileAlreadyExistsException when there is already a file at path
   * @throws IOException if a non-Alluxio related exception occurs
   * @throws AccessControlException if permission checking fails
   * @throws FileDoesNotExistException if the parent of the path does not exist and the recursive
   *         option is false
   */
  long createDirectory(AlluxioURI path, CreateDirectoryOptions options)
      throws InvalidPathException, FileAlreadyExistsException, IOException, AccessControlException,
      FileDoesNotExistException;

  /**
   * Renames a file to a destination.
   * <p>
   * This operation requires users to have WRITE permission on the parent of the src path, and
   * WRITE permission on the parent of the dst path.
   *
   * @param srcPath the source path to rename
   * @param dstPath the destination path to rename the file to
   * @param options method options
   * @throws FileDoesNotExistException if a non-existent file is encountered
   * @throws InvalidPathException if an invalid path is encountered
   * @throws IOException if an I/O error occurs
   * @throws AccessControlException if permission checking fails
   * @throws FileAlreadyExistsException if the file already exists
   */
  void rename(AlluxioURI srcPath, AlluxioURI dstPath, RenameOptions options)
      throws FileAlreadyExistsException, FileDoesNotExistException, InvalidPathException,
      IOException, AccessControlException;

  /**
   * Frees or evicts all of the blocks of the file from alluxio storage. If the given file is a
   * directory, and the 'recursive' flag is enabled, all descendant files will also be freed.
   * <p>
   * This operation requires users to have READ permission on the path.
   *
   * @param path the path to free
   * @param options options to free
   * @throws FileDoesNotExistException if the file does not exist
   * @throws AccessControlException if permission checking fails
   * @throws InvalidPathException if the given path is invalid
   * @throws UnexpectedAlluxioException if the file or directory can not be freed
   */
  // TODO(binfan): throw a better exception rather than UnexpectedAlluxioException. Currently
  // UnexpectedAlluxioException is thrown because we want to keep backwards compatibility with
  // clients of earlier versions prior to 1.5. If a new exception is added, it will be converted
  // into RuntimeException on the client.
  void free(AlluxioURI path, FreeOptions options)
      throws FileDoesNotExistException, InvalidPathException, AccessControlException,
      UnexpectedAlluxioException;

  /**
   * Gets the path of a file with the given id.
   *
   * @param fileId the id of the file to look up
   * @return the path of the file
   * @throws FileDoesNotExistException raise if the file does not exist
   */
  // Currently used by Lineage Master
  // TODO(binfan): Add permission checking for internal APIs
  AlluxioURI getPath(long fileId) throws FileDoesNotExistException;

  /**
   * @return the set of inode ids which are pinned
   */
  Set<Long> getPinIdList();

  /**
   * @return the ufs address for this master
   */
  String getUfsAddress();

  /**
   * @return the white list
   */
  List<String> getWhiteList();

  /**
   * @return all the files lost on the workers
   */
  List<Long> getLostFiles();

  /**
   * Reports a file as lost.
   *
   * @param fileId the id of the file
   * @throws FileDoesNotExistException if the file does not exist
   */
  // Currently used by Lineage Master
  // TODO(binfan): Add permission checking for internal APIs
  void reportLostFile(long fileId) throws FileDoesNotExistException;

  /**
   * Loads metadata for the object identified by the given path from UFS into Alluxio.
   * <p>
   * This operation requires users to have WRITE permission on the path
   * and its parent path if path is a file, or WRITE permission on the
   * parent path if path is a directory.
   *
   * @param path the path for which metadata should be loaded
   * @param options the load metadata options
   * @return the file id of the loaded path
   * @throws BlockInfoException if an invalid block size is encountered
   * @throws FileDoesNotExistException if there is no UFS path
   * @throws InvalidPathException if invalid path is encountered
   * @throws InvalidFileSizeException if invalid file size is encountered
   * @throws FileAlreadyCompletedException if the file is already completed
   * @throws IOException if an I/O error occurs
   * @throws AccessControlException if permission checking fails
   */
  long loadMetadata(AlluxioURI path, LoadMetadataOptions options)
      throws BlockInfoException, FileDoesNotExistException, InvalidPathException,
      InvalidFileSizeException, FileAlreadyCompletedException, IOException, AccessControlException;

  /**
   * Mounts a UFS path onto an Alluxio path.
   * <p>
   * This operation requires users to have WRITE permission on the parent
   * of the Alluxio path.
   *
   * @param alluxioPath the Alluxio path to mount to
   * @param ufsPath the UFS path to mount
   * @param options the mount options
   * @throws FileAlreadyExistsException if the path to be mounted to already exists
   * @throws FileDoesNotExistException if the parent of the path to be mounted to does not exist
   * @throws InvalidPathException if an invalid path is encountered
   * @throws IOException if an I/O error occurs
   * @throws AccessControlException if the permission check fails
   */
  void mount(AlluxioURI alluxioPath, AlluxioURI ufsPath, MountOptions options)
      throws FileAlreadyExistsException, FileDoesNotExistException, InvalidPathException,
      IOException, AccessControlException;

  /**
   * Unmounts a UFS path previously mounted onto an Alluxio path.
   * <p>
   * This operation requires users to have WRITE permission on the parent
   * of the Alluxio path.
   *
   * @param alluxioPath the Alluxio path to unmount, must be a mount point
   * @throws FileDoesNotExistException if the path to be mounted does not exist
   * @throws InvalidPathException if an invalid path is encountered
   * @throws IOException if an I/O error occurs
   * @throws AccessControlException if the permission check fails
   */
  void unmount(AlluxioURI alluxioPath)
      throws FileDoesNotExistException, InvalidPathException, IOException, AccessControlException;

  /**
   * Resets a file. It first free the whole file, and then reinitializes it.
   *
   * @param fileId the id of the file
   * @throws FileDoesNotExistException if the file does not exist
   * @throws AccessControlException if permission checking fails
   * @throws InvalidPathException if the path is invalid for the id of the file
   * @throws UnexpectedAlluxioException if the file or directory can not be freed
   */
  // Currently used by Lineage Master
  // TODO(binfan): Add permission checking for internal APIs
  void resetFile(long fileId)
      throws UnexpectedAlluxioException, FileDoesNotExistException, InvalidPathException,
      AccessControlException;

  /**
   * Sets the file attribute.
   * <p>
   * This operation requires users to have WRITE permission on the path. In
   * addition, the client user must be a super user when setting the owner, and must be a super user
   * or the owner when setting the group or permission.
   *
   * @param path the path to set attribute for
   * @param options attributes to be set, see {@link SetAttributeOptions}
   * @throws FileDoesNotExistException if the file does not exist
   * @throws AccessControlException if permission checking fails
   * @throws InvalidPathException if the given path is invalid
   */
  void setAttribute(AlluxioURI path, SetAttributeOptions options)
      throws FileDoesNotExistException, AccessControlException, InvalidPathException;

  /**
   * Schedules a file for async persistence.
   *
   * @param path the path of the file for persistence
   * @throws AlluxioException if scheduling fails
   */
  void scheduleAsyncPersistence(AlluxioURI path) throws AlluxioException;

  /**
   * Instructs a worker to persist the files.
   * <p>
   * Needs WRITE permission on the list of files.
   *
   * @param workerId the id of the worker that heartbeats
   * @param persistedFiles the files that persisted on the worker
   * @return the command for persisting the blocks of a file
   * @throws FileDoesNotExistException if the file does not exist
   * @throws InvalidPathException if the file path corresponding to the file id is invalid
   * @throws AccessControlException if permission checking fails
   */
  FileSystemCommand workerHeartbeat(long workerId, List<Long> persistedFiles)
      throws FileDoesNotExistException, InvalidPathException, AccessControlException;

  /**
   * @return a list of {@link WorkerInfo} objects representing the workers in Alluxio
   */
  List<WorkerInfo> getWorkerInfoList();
}<|MERGE_RESOLUTION|>--- conflicted
+++ resolved
@@ -37,74 +37,13 @@
 import alluxio.master.file.options.MountOptions;
 import alluxio.master.file.options.RenameOptions;
 import alluxio.master.file.options.SetAttributeOptions;
-<<<<<<< HEAD
-import alluxio.master.journal.JournalFactory;
-import alluxio.metrics.MetricsSystem;
-import alluxio.proto.journal.File.AddMountPointEntry;
-import alluxio.proto.journal.File.AsyncPersistRequestEntry;
-import alluxio.proto.journal.File.CompleteFileEntry;
-import alluxio.proto.journal.File.DeleteFileEntry;
-import alluxio.proto.journal.File.DeleteMountPointEntry;
-import alluxio.proto.journal.File.InodeDirectoryEntry;
-import alluxio.proto.journal.File.InodeFileEntry;
-import alluxio.proto.journal.File.InodeLastModificationTimeEntry;
-import alluxio.proto.journal.File.PersistDirectoryEntry;
-import alluxio.proto.journal.File.ReinitializeFileEntry;
-import alluxio.proto.journal.File.RenameEntry;
-import alluxio.proto.journal.File.SetAttributeEntry;
-import alluxio.proto.journal.File.StringPairEntry;
-import alluxio.proto.journal.Journal.JournalEntry;
-import alluxio.security.authorization.Mode;
-import alluxio.thrift.CommandType;
 import alluxio.thrift.FileSystemCommand;
-import alluxio.thrift.FileSystemCommandOptions;
-import alluxio.thrift.FileSystemMasterClientService;
-import alluxio.thrift.FileSystemMasterWorkerService;
-import alluxio.thrift.PersistCommandOptions;
-import alluxio.thrift.PersistFile;
-import alluxio.underfs.UnderFileStatus;
-import alluxio.underfs.UnderFileSystem;
-import alluxio.underfs.options.FileLocationOptions;
-import alluxio.underfs.options.MkdirsOptions;
-import alluxio.util.CommonUtils;
-import alluxio.util.IdUtils;
-import alluxio.util.SecurityUtils;
-import alluxio.util.UnderFileSystemUtils;
-import alluxio.util.executor.ExecutorServiceFactories;
-import alluxio.util.executor.ExecutorServiceFactory;
-import alluxio.util.io.PathUtils;
-import alluxio.wire.BlockInfo;
-import alluxio.wire.BlockLocation;
-=======
-import alluxio.thrift.FileSystemCommand;
->>>>>>> 537f2ac5
 import alluxio.wire.FileBlockInfo;
 import alluxio.wire.FileInfo;
 import alluxio.wire.TtlAction;
 import alluxio.wire.WorkerInfo;
 
-<<<<<<< HEAD
-import com.codahale.metrics.Counter;
-import com.codahale.metrics.Gauge;
-import com.google.common.base.Preconditions;
-import com.google.common.base.Throwables;
-import com.google.common.collect.ImmutableSet;
-import com.google.common.collect.Iterators;
-import edu.umd.cs.findbugs.annotations.SuppressFBWarnings;
-import org.apache.commons.lang.exception.ExceptionUtils;
-import org.apache.thrift.TProcessor;
-import org.slf4j.Logger;
-import org.slf4j.LoggerFactory;
-
 import java.io.IOException;
-import java.util.ArrayList;
-import java.util.Collections;
-import java.util.HashMap;
-import java.util.HashSet;
-import java.util.Iterator;
-=======
-import java.io.IOException;
->>>>>>> 537f2ac5
 import java.util.List;
 import java.util.Map;
 import java.util.Set;
@@ -112,539 +51,7 @@
 /**
  * The interface of file system master.
  */
-<<<<<<< HEAD
-@NotThreadSafe // TODO(jiri): make thread-safe (c.f. ALLUXIO-1664)
-public final class FileSystemMaster extends AbstractMaster {
-  private static final Logger LOG = LoggerFactory.getLogger(FileSystemMaster.class);
-  private static final Set<Class<?>> DEPS = ImmutableSet.<Class<?>>of(BlockMaster.class);
-
-  /**
-   * Locking in the FileSystemMaster
-   *
-   * Individual paths are locked in the inode tree. In order to read or write any inode, the path
-   * must be locked. A path is locked via one of the lock methods in {@link InodeTree}, such as
-   * {@link InodeTree#lockInodePath(AlluxioURI, InodeTree.LockMode)} or
-   * {@link InodeTree#lockFullInodePath(AlluxioURI, InodeTree.LockMode)}. These lock methods return
-   * an {@link LockedInodePath}, which represents a locked path of inodes. These locked paths
-   * ({@link LockedInodePath}) must be unlocked. In order to ensure a locked
-   * {@link LockedInodePath} is always unlocked, the following paradigm is recommended:
-   *
-   * <p><blockquote><pre>
-   *    try (LockedInodePath inodePath = mInodeTree.lockInodePath(path, InodeTree.LockMode.READ)) {
-   *      ...
-   *    }
-   * </pre></blockquote>
-   *
-   * When locking a path in the inode tree, it is possible that other concurrent operations have
-   * modified the inode tree while a thread is waiting to acquire a lock on the inode. Lock
-   * acquisitions throw {@link InvalidPathException} to indicate that the inode structure is no
-   * longer consistent with what the caller original expected, for example if the inode
-   * previously obtained at /pathA has been renamed to /pathB during the wait for the inode lock.
-   * Methods which specifically act on a path will propagate this exception to the caller, while
-   * methods which iterate over child nodes can safely ignore the exception and treat the inode
-   * as no longer a child.
-   *
-   * Journaling in the FileSystemMaster
-   *
-   * Any changes to file system metadata that need to survive system restarts and / or failures
-   * should be journaled. The intent to journal and the actual writing of the journal is decoupled
-   * so that operations are not holding metadata locks waiting on the journal IO. In particular,
-   * file system operations are expected to create a {@link JournalContext} resource, use it
-   * throughout the lifetime of an operation to collect journal events through
-   * {@link #appendJournalEntry(JournalEntry, JournalContext)}, and then close the resource, which
-   * will persist the journal events. In order to ensure the journal events are always persisted,
-   * the following paradigm is recommended:
-   *
-   * <p><blockquote><pre>
-   *    try (JournalContext journalContext = createJournalContext()) {
-   *      ...
-   *    }
-   * </pre></blockquote>
-   *
-   * NOTE: Because resources are released in the opposite order they are acquired, the
-   * {@link JournalContext} resources should be always created before any {@link LockedInodePath}
-   * resources to avoid holding an inode path lock while waiting for journal IO.
-   *
-   * Method Conventions in the FileSystemMaster
-   *
-   * All of the flow of the FileSystemMaster follow a convention. There are essentially 4 main
-   * types of methods:
-   *   (A) public api methods
-   *   (B) private (or package private) methods that journal
-   *   (C) private (or package private) internal methods
-   *   (D) private FromEntry methods used to replay entries from the journal
-   *
-   * (A) public api methods:
-   * These methods are public and are accessed by the RPC and REST APIs. These methods lock all
-   * the required paths, and also perform all permission checking.
-   * (A) cannot call (A)
-   * (A) can call (B)
-   * (A) can call (C)
-   * (A) cannot call (D)
-   *
-   * (B) private (or package private) methods that journal:
-   * These methods perform the work from the public apis, and also asynchronously write to the
-   * journal (for write operations). The names of these methods are suffixed with "AndJournal".
-   * (B) cannot call (A)
-   * (B) can call (B)
-   * (B) can call (C)
-   * (B) cannot call (D)
-   *
-   * (C) private (or package private) internal methods:
-   * These methods perform the rest of the work, and do not do any journaling. The names of these
-   * methods are suffixed by "Internal".
-   * (C) cannot call (A)
-   * (C) cannot call (B)
-   * (C) can call (C)
-   * (C) cannot call (D)
-   *
-   * (D) private FromEntry methods used to replay entries from the journal:
-   * These methods are used to replay entries from reading the journal. This is done on start, as
-   * well as for secondary masters.
-   * (D) cannot call (A)
-   * (D) cannot call (B)
-   * (D) can call (C)
-   * (D) cannot call (D)
-   */
-
-  /** Handle to the block master. */
-  private final BlockMaster mBlockMaster;
-
-  /** This manages the file system inode structure. This must be journaled. */
-  private final InodeTree mInodeTree;
-
-  /** This manages the file system mount points. */
-  private final MountTable mMountTable;
-
-  /** This maintains inodes with ttl set, for the for the ttl checker service to use. */
-  private final TtlBucketList mTtlBuckets = new TtlBucketList();
-
-  /** This generates unique directory ids. This must be journaled. */
-  private final InodeDirectoryIdGenerator mDirectoryIdGenerator;
-
-  /** This checks user permissions on different operations. */
-  private final PermissionChecker mPermissionChecker;
-
-  /** List of paths to always keep in memory. */
-  private final PrefixList mWhitelist;
-
-  /** The handler for async persistence. */
-  private final AsyncPersistHandler mAsyncPersistHandler;
-
-  /**
-   * The service that checks for inode files with ttl set. We store it here so that it can be
-   * accessed from tests.
-   */
-  @SuppressFBWarnings("URF_UNREAD_FIELD")
-  private Future<?> mTtlCheckerService;
-
-  /**
-   * The service that detects lost files. We store it here so that it can be accessed from tests.
-   */
-  @SuppressFBWarnings("URF_UNREAD_FIELD")
-  private Future<?> mLostFilesDetectionService;
-
-  private Future<List<AlluxioURI>> mStartupConsistencyCheck;
-
-  /**
-   * Creates a new instance of {@link FileSystemMaster}.
-   *
-   * @param registry the master registry
-   * @param journalFactory the factory for the journal to use for tracking master operations
-   */
-  public FileSystemMaster(MasterRegistry registry, JournalFactory journalFactory) {
-    this(registry, journalFactory, ExecutorServiceFactories
-        .fixedThreadPoolExecutorServiceFactory(Constants.FILE_SYSTEM_MASTER_NAME, 3));
-  }
-
-  /**
-   * Creates a new instance of {@link FileSystemMaster}.
-   *
-   * @param registry the master registry
-   * @param journalFactory the factory for the journal to use for tracking master operations
-   * @param executorServiceFactory a factory for creating the executor service to use for running
-   *        maintenance threads
-   */
-  public FileSystemMaster(MasterRegistry registry, JournalFactory journalFactory,
-      ExecutorServiceFactory executorServiceFactory) {
-    super(journalFactory.create(Constants.FILE_SYSTEM_MASTER_NAME), new SystemClock(),
-        executorServiceFactory);
-
-    mBlockMaster = registry.get(BlockMaster.class);
-    mDirectoryIdGenerator = new InodeDirectoryIdGenerator(mBlockMaster);
-    mMountTable = new MountTable();
-    mInodeTree = new InodeTree(mBlockMaster, mDirectoryIdGenerator, mMountTable);
-
-    // TODO(gene): Handle default config value for whitelist.
-    mWhitelist = new PrefixList(Configuration.getList(PropertyKey.MASTER_WHITELIST, ","));
-
-    mAsyncPersistHandler = AsyncPersistHandler.Factory.create(new FileSystemMasterView(this));
-    mPermissionChecker = new PermissionChecker(mInodeTree);
-
-    registry.add(FileSystemMaster.class, this);
-    Metrics.registerGauges(this);
-  }
-
-  @Override
-  public Map<String, TProcessor> getServices() {
-    Map<String, TProcessor> services = new HashMap<>();
-    services.put(Constants.FILE_SYSTEM_MASTER_CLIENT_SERVICE_NAME,
-        new FileSystemMasterClientService.Processor<>(
-            new FileSystemMasterClientServiceHandler(this)));
-    services.put(Constants.FILE_SYSTEM_MASTER_WORKER_SERVICE_NAME,
-        new FileSystemMasterWorkerService.Processor<>(
-            new FileSystemMasterWorkerServiceHandler(this)));
-    return services;
-  }
-
-  @Override
-  public String getName() {
-    return Constants.FILE_SYSTEM_MASTER_NAME;
-  }
-
-  @Override
-  public Set<Class<?>> getDependencies() {
-    return DEPS;
-  }
-
-  @Override
-  public void processJournalEntry(JournalEntry entry) throws IOException {
-    if (entry.getSequenceNumber() == 0) {
-      // The mount table is the only structure to clear. The inode tree is reset when it
-      // processes the ROOT journal entry.
-      mMountTable.clear();
-    }
-    if (entry.hasInodeFile()) {
-      mInodeTree.addInodeFileFromJournal(entry.getInodeFile());
-      // Add the file to TTL buckets, the insert automatically rejects files w/ Constants.NO_TTL
-      InodeFileEntry inodeFileEntry = entry.getInodeFile();
-      if (inodeFileEntry.hasTtl()) {
-        mTtlBuckets.insert(InodeFile.fromJournalEntry(inodeFileEntry));
-      }
-    } else if (entry.hasInodeDirectory()) {
-      try {
-        // Add the directory to TTL buckets, the insert automatically rejects directory
-        // w/ Constants.NO_TTL
-        InodeDirectoryEntry inodeDirectoryEntry = entry.getInodeDirectory();
-        if (inodeDirectoryEntry.hasTtl()) {
-          mTtlBuckets.insert(InodeDirectory.fromJournalEntry(inodeDirectoryEntry));
-        }
-        mInodeTree.addInodeDirectoryFromJournal(entry.getInodeDirectory());
-      } catch (AccessControlException e) {
-        throw new RuntimeException(e);
-      }
-    } else if (entry.hasInodeLastModificationTime()) {
-      InodeLastModificationTimeEntry modTimeEntry = entry.getInodeLastModificationTime();
-      try (LockedInodePath inodePath = mInodeTree
-          .lockFullInodePath(modTimeEntry.getId(), InodeTree.LockMode.WRITE)) {
-        inodePath.getInode()
-            .setLastModificationTimeMs(modTimeEntry.getLastModificationTimeMs(), true);
-      } catch (FileDoesNotExistException e) {
-        throw new RuntimeException(e);
-      }
-    } else if (entry.hasPersistDirectory()) {
-      PersistDirectoryEntry typedEntry = entry.getPersistDirectory();
-      try (LockedInodePath inodePath = mInodeTree
-          .lockFullInodePath(typedEntry.getId(), InodeTree.LockMode.WRITE)) {
-        inodePath.getInode().setPersistenceState(PersistenceState.PERSISTED);
-      } catch (FileDoesNotExistException e) {
-        throw new RuntimeException(e);
-      }
-    } else if (entry.hasCompleteFile()) {
-      try {
-        completeFileFromEntry(entry.getCompleteFile());
-      } catch (InvalidPathException | InvalidFileSizeException | FileAlreadyCompletedException e) {
-        throw new RuntimeException(e);
-      }
-    } else if (entry.hasSetAttribute()) {
-      try {
-        setAttributeFromEntry(entry.getSetAttribute());
-      } catch (AccessControlException | FileDoesNotExistException | InvalidPathException e) {
-        throw new RuntimeException(e);
-      }
-    } else if (entry.hasDeleteFile()) {
-      deleteFromEntry(entry.getDeleteFile());
-    } else if (entry.hasRename()) {
-      renameFromEntry(entry.getRename());
-    } else if (entry.hasInodeDirectoryIdGenerator()) {
-      mDirectoryIdGenerator.initFromJournalEntry(entry.getInodeDirectoryIdGenerator());
-    } else if (entry.hasReinitializeFile()) {
-      resetBlockFileFromEntry(entry.getReinitializeFile());
-    } else if (entry.hasAddMountPoint()) {
-      try {
-        mountFromEntry(entry.getAddMountPoint());
-      } catch (FileAlreadyExistsException | InvalidPathException e) {
-        throw new RuntimeException(e);
-      }
-    } else if (entry.hasDeleteMountPoint()) {
-      try {
-        unmountFromEntry(entry.getDeleteMountPoint());
-      } catch (InvalidPathException e) {
-        throw new RuntimeException(e);
-      }
-    } else if (entry.hasAsyncPersistRequest()) {
-      try {
-        long fileId = (entry.getAsyncPersistRequest()).getFileId();
-        try (LockedInodePath inodePath = mInodeTree
-            .lockFullInodePath(fileId, InodeTree.LockMode.WRITE)) {
-          scheduleAsyncPersistenceInternal(inodePath);
-        }
-        // NOTE: persistence is asynchronous so there is no guarantee the path will still exist
-        mAsyncPersistHandler.scheduleAsyncPersistence(getPath(fileId));
-      } catch (AlluxioException e) {
-        // It's possible that rescheduling the async persist calls fails, because the blocks may no
-        // longer be in the memory
-        LOG.error(e.getMessage());
-      }
-    } else {
-      throw new IOException(ExceptionMessage.UNEXPECTED_JOURNAL_ENTRY.getMessage(entry));
-    }
-  }
-
-  @Override
-  public Iterator<JournalEntry> getJournalEntryIterator() {
-    return Iterators.concat(mInodeTree.getJournalEntryIterator(),
-        CommonUtils.singleElementIterator(mDirectoryIdGenerator.toJournalEntry()),
-        // The mount table should be written to the checkpoint after the inodes are written, so that
-        // when replaying the checkpoint, the inodes exist before mount entries. Replaying a mount
-        // entry traverses the inode tree.
-        mMountTable.getJournalEntryIterator());
-  }
-
-  @Override
-  public void start(boolean isPrimary) throws IOException {
-    if (isPrimary) {
-      // Only initialize root when isPrimary because when initializing root, BlockMaster needs to
-      // write journal entry, if it is not primary, BlockMaster won't have a writable journal.
-      // If it is secondary, it should be able to load the inode tree from journal.
-      mInodeTree.initializeRoot(SecurityUtils.getOwnerFromLoginModule(),
-          SecurityUtils.getGroupFromLoginModule(), Mode.createFullAccess().applyDirectoryUMask());
-      String defaultUFS = Configuration.get(PropertyKey.UNDERFS_ADDRESS);
-      try {
-        mMountTable.add(new AlluxioURI(MountTable.ROOT), new AlluxioURI(defaultUFS),
-            MountOptions.defaults().setShared(
-                UnderFileSystemUtils.isObjectStorage(defaultUFS) && Configuration
-                    .getBoolean(PropertyKey.UNDERFS_OBJECT_STORE_MOUNT_SHARED_PUBLICLY)));
-      } catch (FileAlreadyExistsException e) {
-        // This can happen when a primary becomes a standby and then becomes a primary.
-        LOG.info("Root has already been mounted.");
-      } catch (InvalidPathException e) {
-        throw new IOException("Failed to mount the default UFS " + defaultUFS, e);
-      }
-    }
-    // Call super.start after mInodeTree is initialized because mInodeTree is needed to write
-    // a journal entry during super.start. Call super.start before calling
-    // getExecutorService() because the super.start initializes the executor service.
-    super.start(isPrimary);
-    if (isPrimary) {
-      mTtlCheckerService = getExecutorService().submit(
-          new HeartbeatThread(HeartbeatContext.MASTER_TTL_CHECK, new MasterInodeTtlCheckExecutor(),
-              Configuration.getInt(PropertyKey.MASTER_TTL_CHECKER_INTERVAL_MS)));
-      mLostFilesDetectionService = getExecutorService().submit(
-          new HeartbeatThread(HeartbeatContext.MASTER_LOST_FILES_DETECTION,
-              new LostFilesDetectionHeartbeatExecutor(),
-              Configuration.getInt(PropertyKey.MASTER_HEARTBEAT_INTERVAL_MS)));
-      if (Configuration.getBoolean(PropertyKey.MASTER_STARTUP_CONSISTENCY_CHECK_ENABLED)) {
-        mStartupConsistencyCheck = getExecutorService().submit(new Callable<List<AlluxioURI>>() {
-          @Override
-          public List<AlluxioURI> call() throws Exception {
-            return startupCheckConsistency(ExecutorServiceFactories
-                .fixedThreadPoolExecutorServiceFactory("startup-consistency-check", 32).create());
-          }
-        });
-      }
-    }
-  }
-
-  /**
-   * Checks the consistency of the root in a multi-threaded and incremental fashion. This method
-   * will only READ lock the directories and files actively being checked and release them after the
-   * check on the file / directory is complete.
-   *
-   * @return a list of paths in Alluxio which are not consistent with the under storage
-   * @throws InterruptedException if the thread is interrupted during execution
-   * @throws IOException if an error occurs interacting with the under storage
-   */
-  private List<AlluxioURI> startupCheckConsistency(final ExecutorService service)
-      throws InterruptedException, IOException {
-    /** A marker {@link StartupConsistencyChecker}s add to the queue to signal completion */
-    final long completionMarker = -1;
-    /** A shared queue of directories which have yet to be checked */
-    final BlockingQueue<Long> dirsToCheck = new LinkedBlockingQueue<>();
-
-    /**
-     * A {@link Callable} which checks the consistency of a directory.
-     */
-    final class StartupConsistencyChecker implements Callable<List<AlluxioURI>> {
-      /** The path to check, guaranteed to be a directory in Alluxio. */
-      private final Long mFileId;
-
-      /**
-       * Creates a new callable which checks the consistency of a directory.
-       * @param fileId the path to check
-       */
-      private StartupConsistencyChecker(Long fileId) {
-        mFileId = fileId;
-      }
-
-      /**
-       * Checks the consistency of the directory and all immediate children which are files. All
-       * immediate children which are directories are added to the shared queue of directories to
-       * check. The parent directory is READ locked during the entire call while the children are
-       * READ locked only during the consistency check of the children files.
-       *
-       * @return a list of inconsistent uris
-       * @throws IOException if an error occurs interacting with the under storage
-       */
-      @Override
-      public List<AlluxioURI> call() throws IOException {
-        List<AlluxioURI> inconsistentUris = new ArrayList<>();
-        try (LockedInodePath dir = mInodeTree.lockFullInodePath(mFileId, InodeTree.LockMode.READ)) {
-          Inode parentInode = dir.getInode();
-          AlluxioURI parentUri = dir.getUri();
-          if (!checkConsistencyInternal(parentInode, parentUri)) {
-            inconsistentUris.add(parentUri);
-          }
-          for (Inode childInode : ((InodeDirectory) parentInode).getChildren()) {
-            try {
-              childInode.lockReadAndCheckParent(parentInode);
-            } catch (InvalidPathException e) {
-              // This should be safe, continue.
-              LOG.debug("Error during startup check consistency, ignoring and continuing.", e);
-              continue;
-            }
-            try {
-              AlluxioURI childUri = parentUri.join(childInode.getName());
-              if (childInode.isDirectory()) {
-                dirsToCheck.add(childInode.getId());
-              } else {
-                if (!checkConsistencyInternal(childInode, childUri)) {
-                  inconsistentUris.add(childUri);
-                }
-              }
-            } finally {
-              childInode.unlockRead();
-            }
-          }
-        } catch (FileDoesNotExistException e) {
-          // This should be safe, continue.
-          LOG.debug("A file scheduled for consistency check was deleted before the check.");
-        } catch (InvalidPathException e) {
-          // This should not happen.
-          LOG.error("An invalid path was discovered during the consistency check, skipping.", e);
-        }
-        dirsToCheck.add(completionMarker);
-        return inconsistentUris;
-      }
-    }
-
-    // Add the root to the directories to check.
-    dirsToCheck.add(mInodeTree.getRoot().getId());
-    List<Future<List<AlluxioURI>>> results = new ArrayList<>();
-    // Tracks how many checkers have been started.
-    long started = 0;
-    // Tracks how many checkers have completed.
-    long completed = 0;
-    do {
-      Long fileId = dirsToCheck.take();
-      if (fileId == completionMarker) { // A thread signaled completion.
-        completed++;
-      } else { // A new directory needs to be checked.
-        StartupConsistencyChecker checker = new StartupConsistencyChecker(fileId);
-        results.add(service.submit(checker));
-        started++;
-      }
-    } while (started != completed);
-
-    // Return the total set of inconsistent paths discovered.
-    List<AlluxioURI> inconsistentUris = new ArrayList<>();
-    for (Future<List<AlluxioURI>> result : results) {
-      try {
-        inconsistentUris.addAll(result.get());
-      } catch (Exception e) {
-        // This shouldn't happen, all futures should be complete.
-        Throwables.propagate(e);
-      }
-    }
-    service.shutdown();
-    return inconsistentUris;
-  }
-
-  /**
-   * Class to represent the status and result of the startup consistency check.
-   */
-  public static final class StartupConsistencyCheck {
-    /**
-     * Status of the check.
-     */
-    public enum Status {
-      COMPLETE,
-      DISABLED,
-      FAILED,
-      RUNNING
-    }
-
-    /**
-     * @param inconsistentUris the uris which are inconsistent with the underlying storage
-     * @return a result set to the complete status
-     */
-    public static StartupConsistencyCheck complete(List<AlluxioURI> inconsistentUris) {
-      return new StartupConsistencyCheck(Status.COMPLETE, inconsistentUris);
-    }
-
-    /**
-     * @return a result set to the disabled status
-     */
-    public static StartupConsistencyCheck disabled() {
-      return new StartupConsistencyCheck(Status.DISABLED, null);
-    }
-
-    /**
-     * @return a result set to the failed status
-     */
-    public static StartupConsistencyCheck failed() {
-      return new StartupConsistencyCheck(Status.FAILED, null);
-    }
-
-    /**
-     * @return a result set to the running status
-     */
-    public static StartupConsistencyCheck running() {
-      return new StartupConsistencyCheck(Status.RUNNING, null);
-    }
-
-    private Status mStatus;
-    private List<AlluxioURI> mInconsistentUris;
-
-    /**
-     * Create a new startup consistency check result.
-     *
-     * @param status the state of the check
-     * @param inconsistentUris the uris which are inconsistent with the underlying storage
-     */
-    private StartupConsistencyCheck(Status status, List<AlluxioURI> inconsistentUris) {
-      mStatus = status;
-      mInconsistentUris = inconsistentUris;
-    }
-
-    /**
-     * @return the status of the check
-     */
-    public Status getStatus() {
-      return mStatus;
-    }
-
-    /**
-     * @return the uris which are inconsistent with the underlying storage
-     */
-    public List<AlluxioURI> getInconsistentUris() {
-      return mInconsistentUris;
-    }
-  }
-
-=======
 public interface FileSystemMaster extends Master {
->>>>>>> 537f2ac5
   /**
    * @return the status of the startup consistency check and inconsistent paths if it is complete
    */
