/*
 * The Alluxio Open Foundation licenses this work under the Apache License, version 2.0
 * (the "License"). You may not use this work except in compliance with the License, which is
 * available at www.apache.org/licenses/LICENSE-2.0
 *
 * This software is distributed on an "AS IS" basis, WITHOUT WARRANTIES OR CONDITIONS OF ANY KIND,
 * either express or implied, as more fully set forth in the License.
 *
 * See the NOTICE file distributed with this work for information regarding copyright ownership.
 */

package alluxio.master.block;

import alluxio.Configuration;
import alluxio.Constants;
import alluxio.MasterStorageTierAssoc;
import alluxio.PropertyKey;
import alluxio.Server;
import alluxio.StorageTierAssoc;
import alluxio.client.block.options.GetWorkerReportOptions;
import alluxio.client.block.options.GetWorkerReportOptions.WorkerRange;
import alluxio.clock.SystemClock;
import alluxio.collections.ConcurrentHashSet;
import alluxio.collections.IndexDefinition;
import alluxio.collections.IndexedSet;
import alluxio.exception.BlockInfoException;
import alluxio.exception.ExceptionMessage;
import alluxio.exception.status.InvalidArgumentException;
import alluxio.exception.status.NotFoundException;
import alluxio.exception.status.UnavailableException;
import alluxio.heartbeat.HeartbeatContext;
import alluxio.heartbeat.HeartbeatExecutor;
import alluxio.heartbeat.HeartbeatThread;
<<<<<<< HEAD
import alluxio.master.AbstractMaster;
import alluxio.master.MasterContext;
=======
import alluxio.master.CoreMaster;
import alluxio.master.CoreMasterContext;
import alluxio.master.block.meta.MasterBlockInfo;
import alluxio.master.block.meta.MasterBlockLocation;
>>>>>>> 477687bc
import alluxio.master.block.meta.MasterWorkerInfo;
import alluxio.master.journal.JournalContext;
import alluxio.master.metastore.BlockStore;
import alluxio.master.metastore.BlockStore.Block;
import alluxio.master.metrics.MetricsMaster;
import alluxio.metrics.Metric;
import alluxio.metrics.MetricsSystem;
import alluxio.proto.journal.Block.BlockContainerIdGeneratorEntry;
import alluxio.proto.journal.Block.BlockInfoEntry;
import alluxio.proto.journal.Block.DeleteBlockEntry;
import alluxio.proto.journal.Journal.JournalEntry;
import alluxio.proto.meta.Block.BlockLocation;
import alluxio.proto.meta.Block.BlockMeta;
import alluxio.resource.LockResource;
import alluxio.thrift.BlockMasterClientService;
import alluxio.thrift.BlockMasterWorkerService;
import alluxio.thrift.Command;
import alluxio.thrift.CommandType;
import alluxio.thrift.RegisterWorkerTOptions;
import alluxio.util.CommonUtils;
import alluxio.util.IdUtils;
import alluxio.util.executor.ExecutorServiceFactories;
import alluxio.util.executor.ExecutorServiceFactory;
import alluxio.util.network.NetworkAddressUtils;
import alluxio.wire.Address;
import alluxio.wire.BlockInfo;
import alluxio.wire.ConfigProperty;
import alluxio.wire.WorkerInfo;
import alluxio.wire.WorkerNetAddress;

import com.codahale.metrics.Gauge;
import com.google.common.annotations.VisibleForTesting;
import com.google.common.collect.ImmutableSet;
import com.google.common.collect.Iterators;
import com.google.common.util.concurrent.Striped;
import edu.umd.cs.findbugs.annotations.SuppressFBWarnings;
import jersey.repackaged.com.google.common.base.Preconditions;
import org.apache.thrift.TProcessor;
import org.slf4j.Logger;
import org.slf4j.LoggerFactory;

import java.io.IOException;
import java.net.UnknownHostException;
import java.time.Clock;
import java.util.ArrayList;
import java.util.Arrays;
import java.util.Collection;
import java.util.Collections;
import java.util.Comparator;
import java.util.HashMap;
import java.util.HashSet;
import java.util.Iterator;
import java.util.List;
import java.util.Map;
import java.util.NoSuchElementException;
import java.util.Optional;
import java.util.Set;
import java.util.concurrent.Future;
import java.util.concurrent.locks.Lock;
import java.util.function.BiConsumer;
import java.util.function.Consumer;
import java.util.function.Function;
import java.util.stream.Collectors;

import javax.annotation.Nullable;
import javax.annotation.concurrent.GuardedBy;
import javax.annotation.concurrent.NotThreadSafe;

/**
 * This block master manages the metadata for all the blocks and block workers in Alluxio.
 */
@NotThreadSafe // TODO(jiri): make thread-safe (c.f. ALLUXIO-1664)
public final class DefaultBlockMaster extends CoreMaster implements BlockMaster {
  private static final Logger LOG = LoggerFactory.getLogger(DefaultBlockMaster.class);
  private static final Set<Class<? extends Server>> DEPS =
      ImmutableSet.<Class<? extends Server>>of(MetricsMaster.class);

  /**
   * The number of container ids to 'reserve' before having to journal container id state. This
   * allows the master to return container ids within the reservation, without having to write to
   * the journal.
   */
  private static final long CONTAINER_ID_RESERVATION_SIZE = 1000;

  // Worker metadata management.
  private static final IndexDefinition<MasterWorkerInfo, Long> ID_INDEX =
      new IndexDefinition<MasterWorkerInfo, Long>(true) {
        @Override
        public Long getFieldValue(MasterWorkerInfo o) {
          return o.getId();
        }
      };

  private static final IndexDefinition<MasterWorkerInfo, WorkerNetAddress> ADDRESS_INDEX =
      new IndexDefinition<MasterWorkerInfo, WorkerNetAddress>(true) {
        @Override
        public WorkerNetAddress getFieldValue(MasterWorkerInfo o) {
          return o.getWorkerAddress();
        }
      };

  /**
   * Concurrency and locking in the BlockMaster
   *
   * The block master uses concurrent data structures to allow non-conflicting concurrent access.
   * This means each piece of metadata should be locked individually. There are two types of
   * metadata in the {@link DefaultBlockMaster}; block metadata and worker metadata.
   *
   * To modify or read a modifiable piece of worker metadata, the {@link MasterWorkerInfo} for the
   * worker must be locked. For block metadata, the id of the block must be locked. This will
   * protect the internal integrity of the block and worker metadata.
   *
   * A worker's lock must be held to
   * - Write mutable state in the worker's MasterWorkerInfo
   * - Modify a block location on the worker
   *
   * A block's lock must be held to
   * - Perform any BlockStore operations on the block
   * - Add or remove the block from mLostBlocks
   *
   * Lock ordering must be preserved in order to prevent deadlock. If both worker and block
   * metadata must be locked at the same time, the worker metadata must be locked before the block
   * metadata
   *
   * It should not be the case that multiple worker metadata must be locked at the same time, or
   * multiple block metadata must be locked at the same time. Operations involving different workers
   * or different blocks should be able to be performed independently.
   */

  /**
   * 10k locks balances between keeping a small memory footprint and avoiding unnecessary lock
   * contention. Each stripe is around 100 bytes, so this takes about 1MB. Block locking critical
   * sections are short, so it is acceptable to occasionally have conflicts where two different
   * blocks want to lock the same stripe.
   */
  private final Striped<Lock> mBlockLocks = Striped.lock(10_000);
  /** Manages block metadata and block locations. */
  private final BlockStore mBlockStore;

  /** Keeps track of blocks which are no longer in Alluxio storage. */
  private final ConcurrentHashSet<Long> mLostBlocks = new ConcurrentHashSet<>(64, 0.90f, 64);

  /** This state must be journaled. */
  @GuardedBy("itself")
  private final BlockContainerIdGenerator mBlockContainerIdGenerator =
      new BlockContainerIdGenerator();

  /**
   * Mapping between all possible storage level aliases and their ordinal position. This mapping
   * forms a total ordering on all storage level aliases in the system, and must be consistent
   * across masters.
   */
  private final StorageTierAssoc mGlobalStorageTierAssoc;

  /** Keeps track of workers which are in communication with the master. */
  private final IndexedSet<MasterWorkerInfo> mWorkers =
      new IndexedSet<>(ID_INDEX, ADDRESS_INDEX);
  /** Keeps track of workers which are no longer in communication with the master. */
  private final IndexedSet<MasterWorkerInfo> mLostWorkers =
      new IndexedSet<>(ID_INDEX, ADDRESS_INDEX);
  /** Worker is not visualable until registration completes. */
  private final IndexedSet<MasterWorkerInfo> mTempWorkers =
      new IndexedSet<>(ID_INDEX, ADDRESS_INDEX);

  /** Listeners to call when lost workers are found. */
  private final List<Consumer<Address>> mLostWorkerFoundListeners
      = new ArrayList<>();

  /** Listeners to call when workers are lost. */
  private final List<Consumer<Address>> mWorkerLostListeners = new ArrayList<>();

  /** Listeners to call when a new worker registers. */
  private final List<BiConsumer<Address, List<ConfigProperty>>> mWorkerRegisteredListeners
      = new ArrayList<>();

  /** Handle to the metrics master. */
  private final MetricsMaster mMetricsMaster;

  /**
   * The service that detects lost worker nodes, and tries to restart the failed workers.
   * We store it here so that it can be accessed from tests.
   */
  @SuppressFBWarnings("URF_UNREAD_FIELD")
  private Future<?> mLostWorkerDetectionService;

  /** The value of the 'next container id' last journaled. */
  @GuardedBy("mBlockContainerIdGenerator")
  private long mJournaledNextContainerId = 0;

  /**
   * Creates a new instance of {@link DefaultBlockMaster}.
   *
   * @param metricsMaster the metrics master
   * @param masterContext the context for Alluxio master
   */
  DefaultBlockMaster(MetricsMaster metricsMaster, CoreMasterContext masterContext) {
    this(metricsMaster, masterContext, new SystemClock(),
        ExecutorServiceFactories.cachedThreadPool(Constants.BLOCK_MASTER_NAME));
  }

  /**
   * Creates a new instance of {@link DefaultBlockMaster}.
   *
   * @param metricsMaster the metrics master
   * @param masterContext the context for Alluxio master
   * @param clock the clock to use for determining the time
   * @param executorServiceFactory a factory for creating the executor service to use for running
   *        maintenance threads
   */
  DefaultBlockMaster(MetricsMaster metricsMaster, CoreMasterContext masterContext, Clock clock,
      ExecutorServiceFactory executorServiceFactory) {
    super(masterContext, clock, executorServiceFactory);
    Preconditions.checkNotNull(metricsMaster, "metricsMaster");
    mBlockStore = masterContext.getMetastore().getBlockStore();
    mGlobalStorageTierAssoc = new MasterStorageTierAssoc();
    mMetricsMaster = metricsMaster;
    Metrics.registerGauges(this);
  }

  @Override
  public Map<String, TProcessor> getServices() {
    Map<String, TProcessor> services = new HashMap<>();
    services.put(Constants.BLOCK_MASTER_CLIENT_SERVICE_NAME,
        new BlockMasterClientService.Processor<>(new BlockMasterClientServiceHandler(this)));
    services.put(Constants.BLOCK_MASTER_WORKER_SERVICE_NAME,
        new BlockMasterWorkerService.Processor<>(new BlockMasterWorkerServiceHandler(this)));
    return services;
  }

  @Override
  public String getName() {
    return Constants.BLOCK_MASTER_NAME;
  }

  @Override
  public void processJournalEntry(JournalEntry entry) throws IOException {
    // TODO(gene): A better way to process entries besides a huge switch?
    if (entry.hasBlockContainerIdGenerator()) {
      mJournaledNextContainerId = (entry.getBlockContainerIdGenerator()).getNextContainerId();
      mBlockContainerIdGenerator.setNextContainerId((mJournaledNextContainerId));
    } else if (entry.hasDeleteBlock()) {
      mBlockStore.removeBlock(entry.getDeleteBlock().getBlockId());
    } else if (entry.hasBlockInfo()) {
      BlockInfoEntry blockInfoEntry = entry.getBlockInfo();
      long length = blockInfoEntry.getLength();
      Optional<BlockMeta> block = mBlockStore.getBlock(blockInfoEntry.getBlockId());
      if (block.isPresent()) {
        long oldLen = block.get().getLength();
        if (oldLen != Constants.UNKNOWN_SIZE) {
          LOG.warn("Attempting to update block length ({}) to a different length ({}).", oldLen,
              length);
          return;
        }
      }
      mBlockStore.putBlock(blockInfoEntry.getBlockId(),
          BlockMeta.newBuilder().setLength(blockInfoEntry.getLength()).build());
    } else {
      throw new IOException(ExceptionMessage.UNEXPECTED_JOURNAL_ENTRY.getMessage(entry));
    }
  }

  @Override
  public void resetState() {
    mBlockStore.clear();
    mJournaledNextContainerId = 0;
    mBlockContainerIdGenerator.setNextContainerId(0);
  }

  @Override
  public Iterator<JournalEntry> getJournalEntryIterator() {
    Iterator<Block> it = mBlockStore.iterator();
    Iterator<JournalEntry> blockIterator = new Iterator<JournalEntry>() {
      @Override
      public boolean hasNext() {
        return it.hasNext();
      }

      @Override
      public JournalEntry next() {
        if (!hasNext()) {
          throw new NoSuchElementException();
        }
        Block block = it.next();
        BlockInfoEntry blockInfoEntry =
            BlockInfoEntry.newBuilder().setBlockId(block.getId())
                .setLength(block.getMeta().getLength()).build();
        return JournalEntry.newBuilder().setBlockInfo(blockInfoEntry).build();
      }

      @Override
      public void remove() {
        throw new UnsupportedOperationException("BlockMaster#Iterator#remove is not supported.");
      }
    };

    return Iterators
        .concat(CommonUtils.singleElementIterator(getContainerIdJournalEntry()), blockIterator);
  }

  @Override
  public void start(Boolean isLeader) throws IOException {
    super.start(isLeader);
    if (isLeader) {
      mLostWorkerDetectionService = getExecutorService().submit(new HeartbeatThread(
          HeartbeatContext.MASTER_LOST_WORKER_DETECTION, new LostWorkerDetectionHeartbeatExecutor(),
          (int) Configuration.getMs(PropertyKey.MASTER_WORKER_HEARTBEAT_INTERVAL)));
    }
  }

  @Override
  public int getWorkerCount() {
    return mWorkers.size();
  }

  @Override
  public int getLostWorkerCount() {
    return mLostWorkers.size();
  }

  @Override
  public long getCapacityBytes() {
    long ret = 0;
    for (MasterWorkerInfo worker : mWorkers) {
      synchronized (worker) {
        ret += worker.getCapacityBytes();
      }
    }
    return ret;
  }

  @Override
  public StorageTierAssoc getGlobalStorageTierAssoc() {
    return mGlobalStorageTierAssoc;
  }

  @Override
  public long getUsedBytes() {
    long ret = 0;
    for (MasterWorkerInfo worker : mWorkers) {
      synchronized (worker) {
        ret += worker.getUsedBytes();
      }
    }
    return ret;
  }

  @Override
  public List<WorkerInfo> getWorkerInfoList() throws UnavailableException {
    if (mSafeModeManager.isInSafeMode()) {
      throw new UnavailableException(ExceptionMessage.MASTER_IN_SAFEMODE.getMessage());
    }
    List<WorkerInfo> workerInfoList = new ArrayList<>(mWorkers.size());
    for (MasterWorkerInfo worker : mWorkers) {
      synchronized (worker) {
        workerInfoList.add(worker.generateWorkerInfo(null, true));
      }
    }
    return workerInfoList;
  }

  @Override
  public List<WorkerInfo> getLostWorkersInfoList() throws UnavailableException {
    if (mSafeModeManager.isInSafeMode()) {
      throw new UnavailableException(ExceptionMessage.MASTER_IN_SAFEMODE.getMessage());
    }
    List<WorkerInfo> workerInfoList = new ArrayList<>(mLostWorkers.size());
    for (MasterWorkerInfo worker : mLostWorkers) {
      synchronized (worker) {
        workerInfoList.add(worker.generateWorkerInfo(null, false));
      }
    }
    Collections.sort(workerInfoList, new WorkerInfo.LastContactSecComparator());
    return workerInfoList;
  }

  @Override
  public List<WorkerInfo> getWorkerReport(GetWorkerReportOptions options)
      throws UnavailableException, InvalidArgumentException {
    if (mSafeModeManager.isInSafeMode()) {
      throw new UnavailableException(ExceptionMessage.MASTER_IN_SAFEMODE.getMessage());
    }

    Set<MasterWorkerInfo> selectedLiveWorkers = new HashSet<>();
    Set<MasterWorkerInfo> selectedLostWorkers = new HashSet<>();
    WorkerRange workerRange = options.getWorkerRange();
    switch (workerRange) {
      case ALL:
        selectedLiveWorkers.addAll(mWorkers);
        selectedLostWorkers.addAll(mLostWorkers);
        break;
      case LIVE:
        selectedLiveWorkers.addAll(mWorkers);
        break;
      case LOST:
        selectedLostWorkers.addAll(mLostWorkers);
        break;
      case SPECIFIED:
        Set<String> addresses = options.getAddresses();
        Set<String> workerNames = new HashSet<>();

        selectedLiveWorkers = selectInfoByAddress(addresses, mWorkers, workerNames);
        selectedLostWorkers = selectInfoByAddress(addresses, mLostWorkers, workerNames);

        if (!addresses.isEmpty()) {
          String info = String.format("Unrecognized worker names: %s%n"
                  + "Supported worker names: %s%n",
              addresses.toString(), workerNames.toString());
          throw new InvalidArgumentException(info);
        }
        break;
      default:
        throw new InvalidArgumentException("Unrecognized worker range: " + workerRange);
    }

    List<WorkerInfo> workerInfoList = new ArrayList<>();
    for (MasterWorkerInfo worker : selectedLiveWorkers) {
      synchronized (worker) {
        workerInfoList.add(worker.generateWorkerInfo(options.getFieldRange(), true));
      }
    }
    for (MasterWorkerInfo worker : selectedLostWorkers) {
      synchronized (worker) {
        workerInfoList.add(worker.generateWorkerInfo(options.getFieldRange(), false));
      }
    }
    return workerInfoList;
  }

  @Override
  public void removeBlocks(List<Long> blockIds, boolean delete) throws UnavailableException {
    try (JournalContext journalContext = createJournalContext()) {
      for (long blockId : blockIds) {
        HashSet<Long> workerIds = new HashSet<>();

        try (LockResource lr = lockBlock(blockId)) {
          Optional<BlockMeta> block = mBlockStore.getBlock(blockId);
          if (!block.isPresent()) {
            continue;
          }
          for (BlockLocation loc : mBlockStore.getLocations(blockId)) {
            workerIds.add(loc.getWorkerId());
          }
          // Two cases here:
          // 1) For delete: delete the block metadata.
          // 2) For free: keep the block metadata. mLostBlocks will be changed in
          // processWorkerRemovedBlocks
          if (delete) {
            // Make sure blockId is removed from mLostBlocks when the block metadata is deleted.
            // Otherwise blockId in mLostBlock can be dangling index if the metadata is gone.
            mLostBlocks.remove(blockId);
            mBlockStore.removeBlock(blockId);
            JournalEntry entry = JournalEntry.newBuilder()
                .setDeleteBlock(DeleteBlockEntry.newBuilder().setBlockId(blockId)).build();
            journalContext.append(entry);
          }
        }

        // Outside of locking the block. This does not have to be synchronized with the block
        // metadata, since it is essentially an asynchronous signal to the worker to remove the
        // block.
        for (long workerId : workerIds) {
          MasterWorkerInfo worker = mWorkers.getFirstByField(ID_INDEX, workerId);
          if (worker != null) {
            synchronized (worker) {
              worker.updateToRemovedBlock(true, blockId);
            }
          }
        }
      }
    }
  }

  @Override
  public void validateBlocks(Function<Long, Boolean> validator, boolean repair)
      throws UnavailableException {
    List<Long> invalidBlocks = new ArrayList<>();
    for (Iterator<Block> iter = mBlockStore.iterator(); iter.hasNext(); ) {
      long id = iter.next().getId();
      if (!validator.apply(id)) {
        invalidBlocks.add(id);
      }
    }
    if (!invalidBlocks.isEmpty()) {
      long limit = 100;
      List<Long> loggedBlocks = invalidBlocks.stream().limit(limit).collect(Collectors.toList());
      LOG.warn("Found {} orphan blocks without corresponding file metadata.", invalidBlocks.size());
      if (invalidBlocks.size() > limit) {
        LOG.warn("The first {} orphan blocks include {}.", limit, loggedBlocks);
      } else {
        LOG.warn("The orphan blocks include {}.", loggedBlocks);
      }
      if (repair) {
        LOG.warn("Deleting {} orphan blocks.", invalidBlocks.size());
        removeBlocks(invalidBlocks, true);
      } else {
        LOG.warn("Restart Alluxio master with {}=true to delete the blocks and repair the system.",
            PropertyKey.Name.MASTER_STARTUP_BLOCK_INTEGRITY_CHECK_ENABLED);
      }
    }
  }

  /**
   * @return a new block container id
   */
  @Override
  public long getNewContainerId() throws UnavailableException {
    synchronized (mBlockContainerIdGenerator) {
      long containerId = mBlockContainerIdGenerator.getNewContainerId();
      if (containerId < mJournaledNextContainerId) {
        // This container id is within the reserved container ids, so it is safe to return the id
        // without having to write anything to the journal.
        return containerId;
      }
      // This container id is not safe with respect to the last journaled container id.
      // Therefore, journal the new state of the container id. This implies that when a master
      // crashes, the container ids within the reservation which have not been used yet will
      // never be used. This is a tradeoff between fully utilizing the container id space, vs.
      // improving master scalability.
      // TODO(gpang): investigate if dynamic reservation sizes could be effective

      // Set the next id to journal with a reservation of container ids, to avoid having to write
      // to the journal for ids within the reservation.
      mJournaledNextContainerId = containerId + CONTAINER_ID_RESERVATION_SIZE;
      try (JournalContext journalContext = createJournalContext()) {
        // This must be flushed while holding the lock on mBlockContainerIdGenerator, in order to
        // prevent subsequent calls to return ids that have not been journaled and flushed.
        journalContext.append(getContainerIdJournalEntry());
      }
      return containerId;
    }
  }

  /**
   * @return a {@link JournalEntry} representing the state of the container id generator
   */
  private JournalEntry getContainerIdJournalEntry() {
    BlockContainerIdGeneratorEntry blockContainerIdGenerator =
        BlockContainerIdGeneratorEntry.newBuilder().setNextContainerId(mJournaledNextContainerId)
            .build();
    return JournalEntry.newBuilder().setBlockContainerIdGenerator(blockContainerIdGenerator)
        .build();
  }

  // TODO(binfan): check the logic is correct or not when commitBlock is a retry
  @Override
  public void commitBlock(long workerId, long usedBytesOnTier, String tierAlias, long blockId,
      long length) throws NotFoundException, UnavailableException {
    LOG.debug("Commit block from workerId: {}, usedBytesOnTier: {}, blockId: {}, length: {}",
        workerId, usedBytesOnTier, blockId, length);

    MasterWorkerInfo worker = mWorkers.getFirstByField(ID_INDEX, workerId);
    // TODO(peis): Check lost workers as well.
    if (worker == null) {
      throw new NotFoundException(ExceptionMessage.NO_WORKER_FOUND.getMessage(workerId));
    }

    // Lock the worker metadata first.
    try (JournalContext journalContext = createJournalContext()) {
      synchronized (worker) {
        try (LockResource lr = lockBlock(blockId)) {
          Optional<BlockMeta> block = mBlockStore.getBlock(blockId);
          if (!block.isPresent() || block.get().getLength() != length) {
            mBlockStore.putBlock(blockId, BlockMeta.newBuilder().setLength(length).build());
            BlockInfoEntry blockInfo =
                BlockInfoEntry.newBuilder().setBlockId(blockId).setLength(length).build();
            journalContext.append(JournalEntry.newBuilder().setBlockInfo(blockInfo).build());
          }

          // Update the block metadata with the new worker location.
          mBlockStore.addLocation(blockId, BlockLocation.newBuilder()
              .setWorkerId(workerId)
              .setTier(tierAlias)
              .build());
          // This worker has this block, so it is no longer lost.
          mLostBlocks.remove(blockId);

          // Update the worker information for this new block.
          // TODO(binfan): when retry commitBlock on master is expected, make sure metrics are not
          // double counted.
          worker.addBlock(blockId);
          worker.updateUsedBytes(tierAlias, usedBytesOnTier);
          worker.updateLastUpdatedTimeMs();
        }
      }
    }
  }

  @Override
  public void commitBlockInUFS(long blockId, long length) throws UnavailableException {
    LOG.debug("Commit block in ufs. blockId: {}, length: {}", blockId, length);
    try (JournalContext journalContext = createJournalContext();
         LockResource lr = lockBlock(blockId)) {
      if (mBlockStore.getBlock(blockId).isPresent()) {
        // Block metadata already exists, so do not need to create a new one.
        return;
      }
      mBlockStore.putBlock(blockId, BlockMeta.newBuilder().setLength(length).build());
      BlockInfoEntry blockInfo =
          BlockInfoEntry.newBuilder().setBlockId(blockId).setLength(length).build();
      journalContext.append(JournalEntry.newBuilder().setBlockInfo(blockInfo).build());
    }
  }

  @Override
  public BlockInfo getBlockInfo(long blockId) throws BlockInfoException, UnavailableException {
    return generateBlockInfo(blockId)
        .orElseThrow(() -> new BlockInfoException(ExceptionMessage.BLOCK_META_NOT_FOUND, blockId));
  }

  @Override
  public List<BlockInfo> getBlockInfoList(List<Long> blockIds) throws UnavailableException {
    List<BlockInfo> ret = new ArrayList<>(blockIds.size());
    for (long blockId : blockIds) {
      generateBlockInfo(blockId).ifPresent(info -> ret.add(info));
    }
    return ret;
  }

  @Override
  public Map<String, Long> getTotalBytesOnTiers() {
    Map<String, Long> ret = new HashMap<>();
    for (MasterWorkerInfo worker : mWorkers) {
      synchronized (worker) {
        for (Map.Entry<String, Long> entry : worker.getTotalBytesOnTiers().entrySet()) {
          Long total = ret.get(entry.getKey());
          ret.put(entry.getKey(), (total == null ? 0L : total) + entry.getValue());
        }
      }
    }
    return ret;
  }

  @Override
  public Map<String, Long> getUsedBytesOnTiers() {
    Map<String, Long> ret = new HashMap<>();
    for (MasterWorkerInfo worker : mWorkers) {
      synchronized (worker) {
        for (Map.Entry<String, Long> entry : worker.getUsedBytesOnTiers().entrySet()) {
          Long used = ret.get(entry.getKey());
          ret.put(entry.getKey(), (used == null ? 0L : used) + entry.getValue());
        }
      }
    }
    return ret;
  }

  /**
   * Find a worker which is considered lost or just gets its id.
   * @param workerNetAddress the address used to find a worker
   * @return a {@link MasterWorkerInfo} which is presented in master but not registered,
   *         or null if not worker is found.
   */
  @Nullable
  private MasterWorkerInfo findUnregisteredWorker(WorkerNetAddress workerNetAddress) {
    for (IndexedSet<MasterWorkerInfo> workers: Arrays.asList(mTempWorkers, mLostWorkers)) {
      MasterWorkerInfo worker = workers.getFirstByField(ADDRESS_INDEX, workerNetAddress);
      if (worker != null) {
        return worker;
      }
    }
    return null;
  }

  /**
   * Find a worker which is considered lost or just gets its id.
   * @param workerId the id used to find a worker
   * @return a {@link MasterWorkerInfo} which is presented in master but not registered,
   *         or null if not worker is found.
   */
  @Nullable
  private MasterWorkerInfo findUnregisteredWorker(long workerId) {
    for (IndexedSet<MasterWorkerInfo> workers: Arrays.asList(mTempWorkers, mLostWorkers)) {
      MasterWorkerInfo worker = workers.getFirstByField(ID_INDEX, workerId);
      if (worker != null) {
        return worker;
      }
    }
    return null;
  }

  /**
   * Re-register a lost worker or complete registration after getting a worker id.
   *
   * @param workerId the worker id to register
   */
  @Nullable
  private MasterWorkerInfo registerWorkerInternal(long workerId) {
    for (IndexedSet<MasterWorkerInfo> workers: Arrays.asList(mTempWorkers, mLostWorkers)) {
      MasterWorkerInfo worker = workers.getFirstByField(ID_INDEX, workerId);
      if (worker == null) {
        continue;
      }

      synchronized (worker) {
        worker.updateLastUpdatedTimeMs();
        mWorkers.add(worker);
        workers.remove(worker);
        if (workers == mLostWorkers) {
          for (Consumer<Address> function : mLostWorkerFoundListeners) {
            function.accept(new Address(worker.getWorkerAddress().getHost(),
                  worker.getWorkerAddress().getRpcPort()));
          }
          LOG.warn("A lost worker {} has requested its old id {}.",
              worker.getWorkerAddress(), worker.getId());
        }
      }

      return worker;
    }
    return null;
  }

  @Override
  public long getWorkerId(WorkerNetAddress workerNetAddress) {
    // TODO(gpang): Clone WorkerNetAddress in case thrift re-uses the object. Does thrift re-use it?
    MasterWorkerInfo existingWorker = mWorkers.getFirstByField(ADDRESS_INDEX, workerNetAddress);
    if (existingWorker != null) {
      // This worker address is already mapped to a worker id.
      long oldWorkerId = existingWorker.getId();
      LOG.warn("The worker {} already exists as id {}.", workerNetAddress, oldWorkerId);
      return oldWorkerId;
    }

    existingWorker = findUnregisteredWorker(workerNetAddress);
    if (existingWorker != null) {
      return existingWorker.getId();
    }

    // Generate a new worker id.
    long workerId = IdUtils.getRandomNonNegativeLong();
    while (!mTempWorkers.add(new MasterWorkerInfo(workerId, workerNetAddress))) {
      workerId = IdUtils.getRandomNonNegativeLong();
    }

    LOG.info("getWorkerId(): WorkerNetAddress: {} id: {}", workerNetAddress, workerId);
    return workerId;
  }

  @Override
  public void workerRegister(long workerId, List<String> storageTiers,
      Map<String, Long> totalBytesOnTiers, Map<String, Long> usedBytesOnTiers,
      Map<String, List<Long>> currentBlocksOnTiers,
      RegisterWorkerTOptions options) throws NotFoundException {

    MasterWorkerInfo worker = mWorkers.getFirstByField(ID_INDEX, workerId);

    if (worker == null) {
      worker = findUnregisteredWorker(workerId);
    }

    if (worker == null) {
      throw new NotFoundException(ExceptionMessage.NO_WORKER_FOUND.getMessage(workerId));
    }

    // Gather all blocks on this worker.
    HashSet<Long> blocks = new HashSet<>();
    for (List<Long> blockIds : currentBlocksOnTiers.values()) {
      blocks.addAll(blockIds);
    }

    synchronized (worker) {
      worker.updateLastUpdatedTimeMs();
      // Detect any lost blocks on this worker.
      Set<Long> removedBlocks = worker.register(mGlobalStorageTierAssoc, storageTiers,
          totalBytesOnTiers, usedBytesOnTiers, blocks);
      processWorkerRemovedBlocks(worker, removedBlocks);
      processWorkerAddedBlocks(worker, currentBlocksOnTiers);
      processWorkerOrphanedBlocks(worker);
    }
    if (options.isSetConfigList()) {
      List<alluxio.wire.ConfigProperty> wireConfigList = options.getConfigList()
          .stream().map(alluxio.wire.ConfigProperty::fromThrift)
          .collect(Collectors.toList());
      for (BiConsumer<Address, List<ConfigProperty>> function : mWorkerRegisteredListeners) {
        WorkerNetAddress workerAddress = worker.getWorkerAddress();
        function.accept(new Address(workerAddress.getHost(), workerAddress.getRpcPort()),
            wireConfigList);
      }
    }

    registerWorkerInternal(workerId);

    LOG.info("registerWorker(): {}", worker);
  }

  @Override
  public Command workerHeartbeat(long workerId, Map<String, Long> capacityBytesOnTiers,
      Map<String, Long> usedBytesOnTiers, List<Long> removedBlockIds,
      Map<String, List<Long>> addedBlocksOnTiers, List<Metric> metrics) {
    MasterWorkerInfo worker = mWorkers.getFirstByField(ID_INDEX, workerId);
    if (worker == null) {
      LOG.warn("Could not find worker id: {} for heartbeat.", workerId);
      return new Command(CommandType.Register, new ArrayList<Long>());
    }

    synchronized (worker) {
      // Technically, 'worker' should be confirmed to still be in the data structure. Lost worker
      // detection can remove it. However, we are intentionally ignoring this race, since the worker
      // will just re-register regardless.
      processWorkerRemovedBlocks(worker, removedBlockIds);
      processWorkerAddedBlocks(worker, addedBlocksOnTiers);
      processWorkerMetrics(worker.getWorkerAddress().getHost(), metrics);

      if (capacityBytesOnTiers != null) {
        worker.updateCapacityBytes(capacityBytesOnTiers);
      }
      worker.updateUsedBytes(usedBytesOnTiers);
      worker.updateLastUpdatedTimeMs();

      List<Long> toRemoveBlocks = worker.getToRemoveBlocks();
      if (toRemoveBlocks.isEmpty()) {
        return new Command(CommandType.Nothing, new ArrayList<Long>());
      }
      return new Command(CommandType.Free, toRemoveBlocks);
    }
  }

  private void processWorkerMetrics(String hostname, List<Metric> metrics) {
    if (metrics.isEmpty()) {
      return;
    }
    mMetricsMaster.workerHeartbeat(hostname, metrics);
  }

  /**
   * Updates the worker and block metadata for blocks removed from a worker.
   *
   * @param workerInfo The worker metadata object
   * @param removedBlockIds A list of block ids removed from the worker
   */
  @GuardedBy("workerInfo")
  private void processWorkerRemovedBlocks(MasterWorkerInfo workerInfo,
      Collection<Long> removedBlockIds) {
    for (long removedBlockId : removedBlockIds) {
      try (LockResource lr = lockBlock(removedBlockId)) {
        Optional<BlockMeta> block = mBlockStore.getBlock(removedBlockId);
        if (block.isPresent()) {
          LOG.info("Block {} is removed on worker {}.", removedBlockId, workerInfo.getId());
          mBlockStore.removeLocation(removedBlockId, workerInfo.getId());
          if (mBlockStore.getLocations(removedBlockId).size() == 0) {
            mLostBlocks.add(removedBlockId);
          }
        }
        // Remove the block even if its metadata has been deleted already.
        workerInfo.removeBlock(removedBlockId);
      }
    }
  }

  /**
   * Updates the worker and block metadata for blocks added to a worker.
   *
   * @param workerInfo The worker metadata object
   * @param addedBlockIds A mapping from storage tier alias to a list of block ids added
   */
  @GuardedBy("workerInfo")
  private void processWorkerAddedBlocks(MasterWorkerInfo workerInfo,
      Map<String, List<Long>> addedBlockIds) {
    for (Map.Entry<String, List<Long>> entry : addedBlockIds.entrySet()) {
      for (long blockId : entry.getValue()) {
        try (LockResource lr = lockBlock(blockId)) {
          Optional<BlockMeta> block = mBlockStore.getBlock(blockId);
          if (block.isPresent()) {
            workerInfo.addBlock(blockId);
            mBlockStore.addLocation(blockId, BlockLocation.newBuilder()
                .setWorkerId(workerInfo.getId())
                .setTier(entry.getKey())
                .build());
            mLostBlocks.remove(blockId);
          } else {
            LOG.warn("Invalid block: {} from worker {}.", blockId,
                workerInfo.getWorkerAddress().getHost());
          }
        }
      }
    }
  }

  @GuardedBy("workerInfo")
  private void processWorkerOrphanedBlocks(MasterWorkerInfo workerInfo) {
    for (long block : workerInfo.getBlocks()) {
      if (!mBlockStore.getBlock(block).isPresent()) {
        LOG.info("Requesting delete for orphaned block: {} from worker {}.", block,
            workerInfo.getWorkerAddress().getHost());
        workerInfo.updateToRemovedBlock(true, block);
      }
    }
  }

  @Override
  public Set<Long> getLostBlocks() {
    return ImmutableSet.copyOf(mLostBlocks);
  }

  /**
   * Generates block info, including worker locations, for a block id.
   *
   * @param blockId a block id
   * @return optional block info, empty if the block does not exist
   */
  @GuardedBy("masterBlockInfo")
<<<<<<< HEAD
  private Optional<BlockInfo> generateBlockInfo(long blockId) throws UnavailableException {
    if (mMasterContext.getSafeModeManager().isInSafeMode()) {
=======
  private BlockInfo generateBlockInfo(MasterBlockInfo masterBlockInfo) throws UnavailableException {
    if (mSafeModeManager.isInSafeMode()) {
>>>>>>> 477687bc
      throw new UnavailableException(ExceptionMessage.MASTER_IN_SAFEMODE.getMessage());
    }

    BlockMeta block;
    List<BlockLocation> blockLocations;
    try (LockResource lr = lockBlock(blockId)) {
      Optional<BlockMeta> blockOpt = mBlockStore.getBlock(blockId);
      if (!blockOpt.isPresent()) {
        return Optional.empty();
      }
      block = blockOpt.get();
      blockLocations = new ArrayList<>(mBlockStore.getLocations(blockId));
    }

    // Sort the block locations by their alias ordinal in the master storage tier mapping
    Collections.sort(blockLocations,
        Comparator.comparingInt(o -> mGlobalStorageTierAssoc.getOrdinal(o.getTier())));

    List<alluxio.wire.BlockLocation> locations = new ArrayList<>();
    for (BlockLocation location : blockLocations) {
      MasterWorkerInfo workerInfo =
          mWorkers.getFirstByField(ID_INDEX, location.getWorkerId());
      if (workerInfo != null) {
        // worker metadata is intentionally not locked here because:
        // - it would be an incorrect order (correct order is lock worker first, then block)
        // - only uses getters of final variables
        locations.add(new alluxio.wire.BlockLocation().setWorkerId(location.getWorkerId())
            .setWorkerAddress(workerInfo.getWorkerAddress())
            .setTierAlias(location.getTier()));
      }
    }
    return Optional.of(
        new BlockInfo().setBlockId(blockId).setLength(block.getLength()).setLocations(locations));
  }

  @Override
  public void reportLostBlocks(List<Long> blockIds) {
    mLostBlocks.addAll(blockIds);
  }

  @Override
  public Set<Class<? extends Server>> getDependencies() {
    return DEPS;
  }

  /**
   * Lost worker periodic check.
   */
  private final class LostWorkerDetectionHeartbeatExecutor implements HeartbeatExecutor {

    /**
     * Constructs a new {@link LostWorkerDetectionHeartbeatExecutor}.
     */
    public LostWorkerDetectionHeartbeatExecutor() {}

    @Override
    public void heartbeat() {
      long masterWorkerTimeoutMs = Configuration.getMs(PropertyKey.MASTER_WORKER_TIMEOUT_MS);
      for (MasterWorkerInfo worker : mWorkers) {
        synchronized (worker) {
          final long lastUpdate = mClock.millis() - worker.getLastUpdatedTimeMs();
          if (lastUpdate > masterWorkerTimeoutMs) {
            LOG.error("The worker {}({}) timed out after {}ms without a heartbeat!", worker.getId(),
                worker.getWorkerAddress(), lastUpdate);
            mLostWorkers.add(worker);
            mWorkers.remove(worker);
            WorkerNetAddress workerAddress = worker.getWorkerAddress();
            for (Consumer<Address> function : mWorkerLostListeners) {
              function.accept(new Address(workerAddress.getHost(), workerAddress.getRpcPort()));
            }
            processWorkerRemovedBlocks(worker, worker.getBlocks());
          }
        }
      }
    }

    @Override
    public void close() {
      // Nothing to clean up
    }
  }

  private LockResource lockBlock(long blockId) {
    return new LockResource(mBlockLocks.get(blockId));
  }

  /**
   * Selects the MasterWorkerInfo from workerInfoSet whose host or related IP address
   * exists in addresses.
   *
   * @param addresses the address set that user passed in
   * @param workerInfoSet the MasterWorkerInfo set to select info from
   * @param workerNames the supported worker names
   */
  private Set<MasterWorkerInfo> selectInfoByAddress(Set<String> addresses,
      Set<MasterWorkerInfo> workerInfoSet, Set<String> workerNames) {
    return workerInfoSet.stream().filter(info -> {
      String host = info.getWorkerAddress().getHost();
      workerNames.add(host);

      String ip = null;
      try {
        ip = NetworkAddressUtils.resolveIpAddress(host);
        workerNames.add(ip);
      } catch (UnknownHostException e) {
        // The host may already be an IP address
      }

      if (addresses.contains(host)) {
        addresses.remove(host);
        return true;
      }

      if (ip != null) {
        if (addresses.contains(ip)) {
          addresses.remove(ip);
          return true;
        }
      }
      return false;
    }).collect(Collectors.toSet());
  }

  @Override
  public void registerLostWorkerFoundListener(Consumer<Address> function) {
    mLostWorkerFoundListeners.add(function);
  }

  @Override
  public void registerWorkerLostListener(Consumer<Address> function) {
    mWorkerLostListeners.add(function);
  }

  @Override
  public void registerNewWorkerConfListener(BiConsumer<Address, List<ConfigProperty>> function) {
    mWorkerRegisteredListeners.add(function);
  }

  /**
   * Class that contains metrics related to BlockMaster.
   */
  public static final class Metrics {
    public static final String CAPACITY_TOTAL = "CapacityTotal";
    public static final String CAPACITY_USED = "CapacityUsed";
    public static final String CAPACITY_FREE = "CapacityFree";
    public static final String WORKERS = "Workers";
    public static final String TIER = "Tier";

    /**
     * Registers metric gauges.
     *
     * @param master the block master handle
     */
    @VisibleForTesting
    public static void registerGauges(final BlockMaster master) {
      MetricsSystem.registerGaugeIfAbsent(MetricsSystem.getMetricName(CAPACITY_TOTAL),
          new Gauge<Long>() {
            @Override
            public Long getValue() {
              return master.getCapacityBytes();
            }
          });

      MetricsSystem.registerGaugeIfAbsent(MetricsSystem.getMetricName(CAPACITY_USED),
          new Gauge<Long>() {
            @Override
            public Long getValue() {
              return master.getUsedBytes();
            }
          });

      MetricsSystem.registerGaugeIfAbsent(MetricsSystem.getMetricName(CAPACITY_FREE),
          new Gauge<Long>() {
            @Override
            public Long getValue() {
              return master.getCapacityBytes() - master.getUsedBytes();
            }
          });

      for (int i = 0; i < master.getGlobalStorageTierAssoc().size(); i++) {
        String alias = master.getGlobalStorageTierAssoc().getAlias(i);
        MetricsSystem.registerGaugeIfAbsent(
            MetricsSystem.getMetricName(CAPACITY_TOTAL + TIER + alias), new Gauge<Long>() {
              @Override
              public Long getValue() {
                return master.getTotalBytesOnTiers().getOrDefault(alias, 0L);
              }
            });

        MetricsSystem.registerGaugeIfAbsent(
            MetricsSystem.getMetricName(CAPACITY_USED + TIER + alias), new Gauge<Long>() {
              @Override
              public Long getValue() {
                return master.getUsedBytesOnTiers().getOrDefault(alias, 0L);
              }
            });
        MetricsSystem.registerGaugeIfAbsent(
            MetricsSystem.getMetricName(CAPACITY_FREE + TIER + alias), new Gauge<Long>() {
              @Override
              public Long getValue() {
                return master.getTotalBytesOnTiers().getOrDefault(alias, 0L)
                    - master.getUsedBytesOnTiers().getOrDefault(alias, 0L);
              }
            });
      }

      MetricsSystem.registerGaugeIfAbsent(MetricsSystem.getMetricName(WORKERS),
          new Gauge<Integer>() {
            @Override
            public Integer getValue() {
              return master.getWorkerCount();
            }
          });
    }

    private Metrics() {} // prevent instantiation
  }
}<|MERGE_RESOLUTION|>--- conflicted
+++ resolved
@@ -31,15 +31,8 @@
 import alluxio.heartbeat.HeartbeatContext;
 import alluxio.heartbeat.HeartbeatExecutor;
 import alluxio.heartbeat.HeartbeatThread;
-<<<<<<< HEAD
-import alluxio.master.AbstractMaster;
-import alluxio.master.MasterContext;
-=======
 import alluxio.master.CoreMaster;
 import alluxio.master.CoreMasterContext;
-import alluxio.master.block.meta.MasterBlockInfo;
-import alluxio.master.block.meta.MasterBlockLocation;
->>>>>>> 477687bc
 import alluxio.master.block.meta.MasterWorkerInfo;
 import alluxio.master.journal.JournalContext;
 import alluxio.master.metastore.BlockStore;
@@ -253,7 +246,7 @@
       ExecutorServiceFactory executorServiceFactory) {
     super(masterContext, clock, executorServiceFactory);
     Preconditions.checkNotNull(metricsMaster, "metricsMaster");
-    mBlockStore = masterContext.getMetastore().getBlockStore();
+    mBlockStore = mMetastore.getBlockStore();
     mGlobalStorageTierAssoc = new MasterStorageTierAssoc();
     mMetricsMaster = metricsMaster;
     Metrics.registerGauges(this);
@@ -941,13 +934,8 @@
    * @return optional block info, empty if the block does not exist
    */
   @GuardedBy("masterBlockInfo")
-<<<<<<< HEAD
   private Optional<BlockInfo> generateBlockInfo(long blockId) throws UnavailableException {
-    if (mMasterContext.getSafeModeManager().isInSafeMode()) {
-=======
-  private BlockInfo generateBlockInfo(MasterBlockInfo masterBlockInfo) throws UnavailableException {
     if (mSafeModeManager.isInSafeMode()) {
->>>>>>> 477687bc
       throw new UnavailableException(ExceptionMessage.MASTER_IN_SAFEMODE.getMessage());
     }
 
