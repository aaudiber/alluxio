--- conflicted
+++ resolved
@@ -60,13 +60,8 @@
   }
 
   @Override
-<<<<<<< HEAD
-  public void addMount(long mountId, final AlluxioURI ufsUri,
+  public synchronized void addMount(long mountId, final AlluxioURI ufsUri,
       final UnderFileSystemConfiguration ufsConf) {
-=======
-  public synchronized void addMount(long mountId, AlluxioURI ufsUri,
-      UnderFileSystemConfiguration ufsConf) {
->>>>>>> 55da42fc
     super.addMount(mountId, ufsUri, ufsConf);
     String root = ufsUri.getRootPath();
     mUfsRoots.add(root);
