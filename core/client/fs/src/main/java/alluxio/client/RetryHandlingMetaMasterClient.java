--- conflicted
+++ resolved
@@ -16,20 +16,14 @@
 import alluxio.exception.status.AlluxioStatusException;
 import alluxio.master.MasterClientConfig;
 import alluxio.thrift.AlluxioService;
-<<<<<<< HEAD
 import alluxio.thrift.BackupTOptions;
-=======
 import alluxio.thrift.GetConfigReportTOptions;
->>>>>>> 423e2302
 import alluxio.thrift.GetConfigurationTOptions;
 import alluxio.thrift.GetMasterInfoTOptions;
 import alluxio.thrift.GetMetricsTOptions;
 import alluxio.thrift.MetaMasterClientService;
-<<<<<<< HEAD
 import alluxio.wire.BackupResponse;
-=======
 import alluxio.wire.ConfigCheckReport;
->>>>>>> 423e2302
 import alluxio.wire.ConfigProperty;
 import alluxio.wire.MasterInfo;
 import alluxio.wire.MasterInfo.MasterInfoField;
@@ -87,17 +81,17 @@
   }
 
   @Override
-<<<<<<< HEAD
   public synchronized BackupResponse backup(String targetDirectory,
                                             boolean localFileSystem) throws IOException {
     return retryRPC(
         () -> BackupResponse.fromThrift(mClient.backup(new BackupTOptions()
             .setTargetDirectory(targetDirectory).setLocalFileSystem(localFileSystem))));
-=======
+  }
+
+  @Override
   public synchronized ConfigCheckReport getConfigReport() throws IOException {
     return retryRPC(() -> ConfigCheckReport.fromThrift(mClient
         .getConfigReport(new GetConfigReportTOptions()).getReport()));
->>>>>>> 423e2302
   }
 
   @Override
