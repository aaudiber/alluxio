/*
 * The Alluxio Open Foundation licenses this work under the Apache License, version 2.0
 * (the “License”). You may not use this work except in compliance with the License, which is
 * available at www.apache.org/licenses/LICENSE-2.0
 *
 * This software is distributed on an "AS IS" basis, WITHOUT WARRANTIES OR CONDITIONS OF ANY KIND,
 * either express or implied, as more fully set forth in the License.
 *
 * See the NOTICE file distributed with this work for information regarding copyright ownership.
 */

package alluxio.client.netty;

import alluxio.Constants;
import alluxio.exception.ExceptionMessage;
import alluxio.network.protocol.RPCErrorResponse;
import alluxio.network.protocol.RPCFileReadRequest;
import alluxio.network.protocol.RPCFileReadResponse;
import alluxio.network.protocol.RPCMessage;
import alluxio.network.protocol.RPCResponse;

import io.netty.bootstrap.Bootstrap;
import io.netty.channel.Channel;
import io.netty.channel.ChannelFuture;
import org.slf4j.Logger;
import org.slf4j.LoggerFactory;

import java.io.Closeable;
import java.io.IOException;
import java.net.InetSocketAddress;
import java.nio.ByteBuffer;
import java.util.concurrent.TimeUnit;

import javax.annotation.concurrent.NotThreadSafe;

/**
 * Reader for an under file system file through a worker's data server. This class does not hold
 * any state specific to the file being read and can be used to read multiple files, but not
 * concurrently. Close should be called on the reader if the caller no longer intends to use the
 * reader in order to clean up any lingering data from the last read.
 */
@NotThreadSafe
public final class NettyUnderFileSystemFileReader implements Closeable {
  private static final Logger LOG = LoggerFactory.getLogger(Constants.LOGGER_TYPE);

  /** Netty bootstrap for the connection. */
  private final Bootstrap mClientBootstrap;
  /** Handler for Netty messages. */
  private final ClientHandler mHandler;
  /** A reference to read response so we can explicitly release the resource after reading. */
  private RPCFileReadResponse mReadResponse = null;

  /**
   * Creates a new reader for a file in an under file system through a worker's data server.
   */
  public NettyUnderFileSystemFileReader() {
    mHandler = new ClientHandler();
    mClientBootstrap = NettyClient.createClientBootstrap(mHandler);
  }

  /**
   * Reads data from the specified worker for a file in the under file system.
   *
   * @param address the worker address to read from
   * @param ufsFileId the worker specific file id referencing the file to read
   * @param offset the offset in the file to read from
   * @param length the length to read
   * @return a byte buffer with the requested data, null if EOF is reached
   * @throws IOException if an error occurs communicating with the worker
   */
  public ByteBuffer read(InetSocketAddress address, long ufsFileId, long offset, long length)
      throws IOException {
<<<<<<< HEAD
    // For a zero length read, directly return without trying the Netty call.
    if (length == 0) {
      return ByteBuffer.allocate(0);
    }
=======
    SingleResponseListener listener = null;
>>>>>>> be6b24de
    try {
      ChannelFuture f = mClientBootstrap.connect(address).sync();

      LOG.debug("Connected to remote machine {}", address);
      Channel channel = f.channel();
      listener = new SingleResponseListener();
      mHandler.addListener(listener);
      channel.writeAndFlush(new RPCFileReadRequest(ufsFileId, offset, length));

      RPCResponse response = listener.get(NettyClient.TIMEOUT_MS, TimeUnit.MILLISECONDS);
      channel.close().sync();

      switch (response.getType()) {
        case RPC_FILE_READ_RESPONSE:
          RPCFileReadResponse resp = (RPCFileReadResponse) response;
          LOG.debug("Data for ufs file id {} from machine {} received", ufsFileId, address);
          RPCResponse.Status status = resp.getStatus();
          if (status == RPCResponse.Status.SUCCESS) {
            // always clear the previous response before reading another one
            cleanup();
            // End of file reached
            if (resp.isEOF()) {
              return null;
            }
            mReadResponse = resp;
            return resp.getPayloadDataBuffer().getReadOnlyByteBuffer();
          }
          throw new IOException(status.getMessage() + " response: " + resp);
        case RPC_ERROR_RESPONSE:
          RPCErrorResponse error = (RPCErrorResponse) response;
          throw new IOException(error.getStatus().getMessage());
        default:
          throw new IOException(ExceptionMessage.UNEXPECTED_RPC_RESPONSE.getMessage(
              response.getType(), RPCMessage.Type.RPC_FILE_READ_RESPONSE));
      }
    } catch (Exception e) {
      throw new IOException(e);
    } finally {
      if (listener != null) {
        mHandler.removeListener(listener);
      }
    }
  }

  /**
   * {@inheritDoc}
   *
   * Releases the underlying buffer of previous/current read response.
   */
  @Override
  public void close() {
    cleanup();
  }

  /**
   * Releases the underlying buffer of previous/current read response.
   */
  private void cleanup() {
    if (mReadResponse != null) {
      mReadResponse.getPayloadDataBuffer().release();
      mReadResponse = null;
    }
  }
}<|MERGE_RESOLUTION|>--- conflicted
+++ resolved
@@ -70,14 +70,11 @@
    */
   public ByteBuffer read(InetSocketAddress address, long ufsFileId, long offset, long length)
       throws IOException {
-<<<<<<< HEAD
     // For a zero length read, directly return without trying the Netty call.
     if (length == 0) {
       return ByteBuffer.allocate(0);
     }
-=======
     SingleResponseListener listener = null;
->>>>>>> be6b24de
     try {
       ChannelFuture f = mClientBootstrap.connect(address).sync();
 
