/*
 * The Alluxio Open Foundation licenses this work under the Apache License, version 2.0
 * (the "License"). You may not use this work except in compliance with the License, which is
 * available at www.apache.org/licenses/LICENSE-2.0
 *
 * This software is distributed on an "AS IS" basis, WITHOUT WARRANTIES OR CONDITIONS OF ANY KIND,
 * either express or implied, as more fully set forth in the License.
 *
 * See the NOTICE file distributed with this work for information regarding copyright ownership.
 */

package alluxio.hadoop;

import static java.util.stream.Collectors.toList;
import static java.util.stream.Collectors.toMap;

import alluxio.AlluxioConfiguration;
import alluxio.AlluxioURI;
import alluxio.Configuration;
import alluxio.conf.InstancedConfiguration;
import alluxio.PropertyKey;
import alluxio.client.block.AlluxioBlockStore;
import alluxio.client.block.BlockWorkerInfo;
import alluxio.client.file.FileOutStream;
import alluxio.client.file.FileSystem;
import alluxio.client.file.FileSystemContext;
import alluxio.client.file.FileSystemMasterClient;
import alluxio.client.file.URIStatus;
import alluxio.client.file.options.CreateDirectoryOptions;
import alluxio.client.file.options.CreateFileOptions;
import alluxio.client.file.options.DeleteOptions;
import alluxio.client.file.options.SetAttributeOptions;
import alluxio.client.lineage.LineageContext;
import alluxio.exception.AlluxioException;
import alluxio.exception.ExceptionMessage;
import alluxio.exception.FileDoesNotExistException;
import alluxio.exception.InvalidPathException;
import alluxio.exception.PreconditionMessage;
import alluxio.master.MasterInquireClient;
import alluxio.master.MasterInquireClient.ConnectDetails;
import alluxio.master.MasterInquireClient.Factory;
import alluxio.security.User;
import alluxio.security.authorization.Mode;
import alluxio.wire.FileBlockInfo;
import alluxio.wire.WorkerNetAddress;

import com.google.common.base.Preconditions;
import com.google.common.net.HostAndPort;
import edu.umd.cs.findbugs.annotations.SuppressFBWarnings;
import org.apache.hadoop.fs.BlockLocation;
import org.apache.hadoop.fs.FSDataInputStream;
import org.apache.hadoop.fs.FSDataOutputStream;
import org.apache.hadoop.fs.FileStatus;
import org.apache.hadoop.fs.Path;
import org.apache.hadoop.fs.permission.FsPermission;
import org.apache.hadoop.security.UserGroupInformation;
import org.apache.hadoop.util.Progressable;
import org.slf4j.Logger;
import org.slf4j.LoggerFactory;

import java.io.FileNotFoundException;
import java.io.IOException;
import java.net.URI;
import java.security.Principal;
import java.util.ArrayList;
import java.util.Collections;
import java.util.HashSet;
import java.util.List;
import java.util.Map;
import java.util.Objects;

import javax.annotation.Nullable;
import javax.annotation.concurrent.GuardedBy;
import javax.annotation.concurrent.NotThreadSafe;
import javax.security.auth.Subject;

/**
 * Base class for Apache Hadoop based Alluxio {@link org.apache.hadoop.fs.FileSystem}. This class
 * really just delegates to {@link alluxio.client.file.FileSystem} for most operations.
 *
 * All implementing classes must define {@link #isZookeeperMode()} which states if fault tolerant is
 * used and {@link #getScheme()} for Hadoop's {@link java.util.ServiceLoader} support.
 */
@NotThreadSafe
abstract class AbstractFileSystem extends org.apache.hadoop.fs.FileSystem {
  private static final Logger LOG = LoggerFactory.getLogger(AbstractFileSystem.class);

  public static final String FIRST_COM_PATH = "alluxio_dep/";
  // Always tell Hadoop that we have 3x replication.
  private static final int BLOCK_REPLICATION_CONSTANT = 3;
  /** Lock for initializing the contexts, currently only one set of contexts is supported. */
  private static final Object INIT_LOCK = new Object();

  /** Flag for if the contexts have been initialized. */
  @GuardedBy("INIT_LOCK")
  private static volatile boolean sInitialized = false;

  private FileSystemContext mContext = null;
  private FileSystem mFileSystem = null;

  private URI mUri = null;
  private Path mWorkingDir = new Path(AlluxioURI.SEPARATOR);
  private Statistics mStatistics = null;
  private String mAlluxioHeader = null;

  /**
   * Constructs a new {@link AbstractFileSystem} instance with specified a {@link FileSystem}
   * handler for tests.
   *
   * @param fileSystem handler to file system
   */
  @SuppressFBWarnings("ST_WRITE_TO_STATIC_FROM_INSTANCE_METHOD")
  AbstractFileSystem(FileSystem fileSystem) {
    mFileSystem = fileSystem;
    sInitialized = true;
  }

  /**
   * Constructs a new {@link AbstractFileSystem} instance.
   */
  AbstractFileSystem() {}

  @Override
  public FSDataOutputStream append(Path path, int bufferSize, Progressable progress)
      throws IOException {
    LOG.debug("append({}, {}, {})", path, bufferSize, progress);
    if (mStatistics != null) {
      mStatistics.incrementWriteOps(1);
    }
    AlluxioURI uri = new AlluxioURI(HadoopUtils.getPathWithoutScheme(path));
    try {
      if (mFileSystem.exists(uri)) {
        throw new IOException(ExceptionMessage.FILE_ALREADY_EXISTS.getMessage(uri));
      }
      return new FSDataOutputStream(mFileSystem.createFile(uri), mStatistics);
    } catch (AlluxioException e) {
      throw new IOException(e);
    }
  }

  @Override
  public void close() throws IOException {
    // super.close should be called first before releasing the resources in this instance, as the
    // super class may invoke other methods in this class. For example,
    // org.apache.hadoop.fs.FileSystem.close may check the existence of certain temp files before
    // closing
    super.close();
    if (mContext != null && mContext != FileSystemContext.get()) {
      mContext.close();
    }
  }

  /**
   * Attempts to create a file. Overwrite will not succeed if the path exists and is a folder.
   *
   * @param path path to create
   * @param permission permissions of the created file/folder
   * @param overwrite overwrite if file exists
   * @param bufferSize the size in bytes of the buffer to be used
   * @param replication under filesystem replication factor, this is ignored
   * @param blockSize block size in bytes
   * @param progress queryable progress
   * @return an {@link FSDataOutputStream} created at the indicated path of a file
   */
  @Override
  public FSDataOutputStream create(Path path, FsPermission permission, boolean overwrite,
      int bufferSize, short replication, long blockSize, Progressable progress) throws IOException {
    LOG.debug("create({}, {}, {}, {}, {}, {}, {})", path, permission, overwrite, bufferSize,
        replication, blockSize, progress);
    if (mStatistics != null) {
      mStatistics.incrementWriteOps(1);
    }

    AlluxioURI uri = new AlluxioURI(HadoopUtils.getPathWithoutScheme(path));
    CreateFileOptions options = CreateFileOptions.defaults().setBlockSizeBytes(blockSize)
        .setMode(new Mode(permission.toShort()));

    FileOutStream outStream;
    try {
      outStream = mFileSystem.createFile(uri, options);
    } catch (AlluxioException e) {
      //now we should consider the override parameter
      try {
        if (mFileSystem.exists(uri)) {
          if (!overwrite) {
            throw new IOException(ExceptionMessage.FILE_ALREADY_EXISTS.getMessage(uri));
          }
          if (mFileSystem.getStatus(uri).isFolder()) {
            throw new IOException(
                ExceptionMessage.FILE_CREATE_IS_DIRECTORY.getMessage(uri));
          }
          mFileSystem.delete(uri);
        }
        outStream = mFileSystem.createFile(uri, options);
      } catch (AlluxioException e2) {
        throw new IOException(e2);
      }
    }
    return new FSDataOutputStream(outStream, mStatistics);
  }

  /**
   * Opens an {@link FSDataOutputStream} at the indicated Path with write-progress reporting.
   * Same as {@link #create(Path, boolean, int, short, long, Progressable)}, except fails if parent
   * directory doesn't already exist.
   *
   * TODO(hy): We need to refactor this method after having a new internal API support (ALLUXIO-46).
   *
   * @param path the file name to open
   * @param overwrite if a file with this name already exists, then if true, the file will be
   *        overwritten, and if false an error will be thrown.
   * @param bufferSize the size of the buffer to be used
   * @param replication required block replication for the file
   * @param blockSize the size in bytes of the buffer to be used
   * @param progress queryable progress
   * @see #setPermission(Path, FsPermission)
   * @deprecated API only for 0.20-append
   */
  @Override
  @Deprecated
  public FSDataOutputStream createNonRecursive(Path path, FsPermission permission,
      boolean overwrite, int bufferSize, short replication, long blockSize, Progressable progress)
          throws IOException {
    AlluxioURI parentUri = new AlluxioURI(HadoopUtils.getPathWithoutScheme(path.getParent()));
    ensureExists(parentUri);
    return create(path, permission, overwrite, bufferSize, replication, blockSize, progress);
  }

  /**
   * Attempts to delete the file or directory with the specified path.
   *
   * @param path path to delete
   * @return true if one or more files/directories were deleted; false otherwise
   * @deprecated Use {@link #delete(Path, boolean)} instead.
   */
  @Override
  @Deprecated
  public boolean delete(Path path) throws IOException {
    return delete(path, true);
  }

  /**
   * Attempts to delete the file or directory with the specified path.
   *
   * @param path path to delete
   * @param recursive if true, will attempt to delete all children of the path
   * @return true if one or more files/directories were deleted; false otherwise
   */
  @Override
  public boolean delete(Path path, boolean recursive) throws IOException {
    LOG.debug("delete({}, {})", path, recursive);
    if (mStatistics != null) {
      mStatistics.incrementWriteOps(1);
    }
    AlluxioURI uri = new AlluxioURI(HadoopUtils.getPathWithoutScheme(path));
    DeleteOptions options = DeleteOptions.defaults().setRecursive(recursive);
    try {
      mFileSystem.delete(uri, options);
      return true;
    } catch (InvalidPathException | FileDoesNotExistException e) {
      LOG.warn("delete failed: {}", e.getMessage());
      return false;
    } catch (AlluxioException e) {
      throw new IOException(e);
    }
  }

  @Override
  public long getDefaultBlockSize() {
    return Configuration.getBytes(PropertyKey.USER_BLOCK_SIZE_BYTES_DEFAULT);
  }

  @Nullable
  @Override
  public BlockLocation[] getFileBlockLocations(FileStatus file, long start, long len)
      throws IOException {
    if (file == null) {
      return null;
    }
    if (mStatistics != null) {
      mStatistics.incrementReadOps(1);
    }

    AlluxioURI path = new AlluxioURI(HadoopUtils.getPathWithoutScheme(file.getPath()));
    List<FileBlockInfo> blocks = getFileBlocks(path);
    List<BlockLocation> blockLocations = new ArrayList<>();
    Map<String, WorkerNetAddress> workerHosts = null;
    for (FileBlockInfo fileBlockInfo : blocks) {
      long offset = fileBlockInfo.getOffset();
      long end = offset + fileBlockInfo.getBlockInfo().getLength();
      // Check if there is any overlapping between [start, start+len] and [offset, end]
      if (end >= start && offset <= start + len) {
        // add the existing in-Alluxio block locations
        List<WorkerNetAddress> locations = fileBlockInfo.getBlockInfo().getLocations()
            .stream().map(alluxio.wire.BlockLocation::getWorkerAddress).collect(toList());
        if (locations.isEmpty()) {
          // No in-Alluxio location, fallback to use under file system locations with
          // co-located workers.
          if (workerHosts == null) {
            // lazy initialization for rpc call
            workerHosts = getHostToWorkerMap();
          }
          Map<String, WorkerNetAddress> finalWorkerHosts = workerHosts;
          locations = fileBlockInfo.getUfsLocations().stream()
              .map(location -> finalWorkerHosts.get(HostAndPort.fromString(location).getHostText()))
              .filter(Objects::nonNull).collect(toList());
        }
        if (locations.isEmpty()) {
          // Fallback to add all workers to the location so some apps (Impala) won't panic.
          locations.addAll(workerHosts.values());
          Collections.shuffle(locations);
        }
        List<HostAndPort> addresses = locations.stream()
            .map(worker -> HostAndPort.fromParts(worker.getHost(), worker.getDataPort()))
            .collect(toList());
        String[] names = addresses.stream().map(HostAndPort::toString).toArray(String[]::new);
        String[] hosts = addresses.stream().map(HostAndPort::getHostText).toArray(String[]::new);
        blockLocations.add(
            new BlockLocation(names, hosts, offset, fileBlockInfo.getBlockInfo().getLength()));
      }
    }

    BlockLocation[] ret = new BlockLocation[blockLocations.size()];
    blockLocations.toArray(ret);
    return ret;
  }

  /**
   * {@inheritDoc}
   *
   * If the file does not exist in Alluxio, query it from HDFS.
   */
  @Override
  public FileStatus getFileStatus(Path path) throws IOException {
    LOG.debug("getFileStatus({})", path);

    if (mStatistics != null) {
      mStatistics.incrementReadOps(1);
    }
    AlluxioURI uri = new AlluxioURI(HadoopUtils.getPathWithoutScheme(path));
    URIStatus fileStatus;
    try {
      fileStatus = mFileSystem.getStatus(uri);
    } catch (FileDoesNotExistException e) {
      throw new FileNotFoundException(e.getMessage());
    } catch (AlluxioException e) {
      throw new IOException(e);
    }

    return new FileStatus(fileStatus.getLength(), fileStatus.isFolder(),
        getReplica(fileStatus), fileStatus.getBlockSizeBytes(),
        fileStatus.getLastModificationTimeMs(),
        fileStatus.getCreationTimeMs(), new FsPermission((short) fileStatus.getMode()),
        fileStatus.getOwner(), fileStatus.getGroup(), new Path(mAlluxioHeader + uri));
  }

  private int getReplica(URIStatus status) {
    return BLOCK_REPLICATION_CONSTANT;
  }

  /**
   * Changes owner or group of a path (i.e. a file or a directory). If username is null, the
   * original username remains unchanged. Same as groupname. If username and groupname are non-null,
   * both of them will be changed.
   *
   * @param path path to set owner or group
   * @param username username to be set
   * @param groupname groupname to be set
   */
  @Override
  public void setOwner(Path path, final String username, final String groupname)
      throws IOException {
    LOG.debug("setOwner({},{},{})", path, username, groupname);
    AlluxioURI uri = new AlluxioURI(HadoopUtils.getPathWithoutScheme(path));
    SetAttributeOptions options = SetAttributeOptions.defaults();
    boolean ownerOrGroupChanged = false;
    if (username != null && !username.isEmpty()) {
      options.setOwner(username).setRecursive(false);
      ownerOrGroupChanged = true;
    }
    if (groupname != null && !groupname.isEmpty()) {
      options.setGroup(groupname).setRecursive(false);
      ownerOrGroupChanged = true;
    }
    if (ownerOrGroupChanged) {
      try {
        mFileSystem.setAttribute(uri, options);
      } catch (AlluxioException e) {
        throw new IOException(e);
      }
    }
  }

  /**
   * Changes permission of a path.
   *
   * @param path path to set permission
   * @param permission permission set to path
   */
  @Override
  public void setPermission(Path path, FsPermission permission) throws IOException {
    LOG.debug("setMode({},{})", path, permission.toString());
    AlluxioURI uri = new AlluxioURI(HadoopUtils.getPathWithoutScheme(path));
    SetAttributeOptions options =
        SetAttributeOptions.defaults().setMode(new Mode(permission.toShort())).setRecursive(false);
    try {
      mFileSystem.setAttribute(uri, options);
    } catch (AlluxioException e) {
      throw new IOException(e);
    }
  }

  /**
   * Gets the URI scheme that maps to the {@link org.apache.hadoop.fs.FileSystem}. This was
   * introduced in Hadoop 2.x as a means to make loading new {@link org.apache.hadoop.fs.FileSystem}
   * s simpler.
   *
   * @return scheme hadoop should map to
   *
   * @see org.apache.hadoop.fs.FileSystem#createFileSystem(java.net.URI,
   *      org.apache.hadoop.conf.Configuration)
   */
  //@Override This doesn't exist in Hadoop 1.x, so cannot put {@literal @Override}.
  public abstract String getScheme();

  @Override
  public URI getUri() {
    return mUri;
  }

  @Override
  public Path getWorkingDirectory() {
    LOG.debug("getWorkingDirectory: {}", mWorkingDir);
    return mWorkingDir;
  }

  /**
   * {@inheritDoc}
   *
   * Sets up a lazy connection to Alluxio through mFileSystem. This method will override and
   * invalidate the current contexts. This must be called before client operations in order to
   * guarantee the integrity of the contexts, meaning users should not alternate between using the
   * Hadoop compatible API and native Alluxio API in the same process.
   *
   * If hadoop file system cache is enabled, this method should only be called when switching user.
   */
  @SuppressFBWarnings("ST_WRITE_TO_STATIC_FROM_INSTANCE_METHOD")
  @Override
  public void initialize(URI uri, org.apache.hadoop.conf.Configuration conf) throws IOException {
    Preconditions.checkArgument(uri.getScheme().equals(getScheme()),
        PreconditionMessage.URI_SCHEME_MISMATCH.toString(), uri.getScheme(), getScheme());
    super.initialize(uri, conf);
    LOG.debug("initialize({}, {}). Connecting to Alluxio", uri, conf);
    HadoopUtils.addSwiftCredentials(conf);
    setConf(conf);

    // HDFS doesn't allow the authority to be empty; it must be "/" instead.
    String authority = uri.getAuthority() == null ? "/" : uri.getAuthority();
    mAlluxioHeader = getScheme() + "://" + authority;
    // Set the statistics member. Use mStatistics instead of the parent class's variable.
    mStatistics = statistics;
    mUri = URI.create(mAlluxioHeader);

    boolean connectDetailsMatch = connectDetailsMatch(mUri, conf);

    if (sInitialized && connectDetailsMatch) {
      updateFileSystemAndContext();
      return;
    }
    synchronized (INIT_LOCK) {
      // If someone has initialized the object since the last check, return
      if (sInitialized) {
        if (connectDetailsMatch) {
          updateFileSystemAndContext();
          return;
        } else {
          LOG.warn(ExceptionMessage.DIFFERENT_MASTER_ADDRESS
              .getMessage(mUri.getHost() + ":" + mUri.getPort(),
                  FileSystemContext.get().getMasterAddress()));
          sInitialized = false;
        }
      }

      initializeInternal(uri, conf);
      sInitialized = true;
    }

    updateFileSystemAndContext();
  }

  /**
   * Initializes the default contexts if the master address specified in the URI is different
   * from the default one.
   *
   * @param uri the uri
   * @param conf the hadoop conf
   */
  void initializeInternal(URI uri, org.apache.hadoop.conf.Configuration conf) throws IOException {
    // Load Alluxio configuration if any and merge to the one in Alluxio file system. These
    // modifications to ClientContext are global, affecting all Alluxio clients in this JVM.
    // We assume here that all clients use the same configuration.
    HadoopConfigurationUtils.mergeHadoopConfiguration(conf, Configuration.global());
    Configuration.set(PropertyKey.ZOOKEEPER_ENABLED, isZookeeperMode());
    // When using zookeeper we get the leader master address from the alluxio.zookeeper.address
    // configuration property, so the user doesn't need to specify the authority.
    if (!Configuration.getBoolean(PropertyKey.ZOOKEEPER_ENABLED)) {
      Preconditions.checkNotNull(uri.getHost(), PreconditionMessage.URI_HOST_NULL);
      Preconditions.checkNotNull(uri.getPort(), PreconditionMessage.URI_PORT_NULL);
      Configuration.set(PropertyKey.MASTER_HOSTNAME, uri.getHost());
      Configuration.set(PropertyKey.MASTER_RPC_PORT, uri.getPort());
    }

    // These must be reset to pick up the change to the master address.
    // TODO(andrew): We should reset key value system in this situation - see ALLUXIO-1706.
    LineageContext.INSTANCE.reset();
    FileSystemContext.get().reset();

    // Try to connect to master, if it fails, the provided uri is invalid.
    FileSystemMasterClient client = FileSystemContext.get().acquireMasterClient();
    try {
      client.connect();
      // Connected, initialize.
    } finally {
      FileSystemContext.get().releaseMasterClient(client);
    }
  }

  /**
   * Checks whether the connect details from the uri + hadoop conf + global Alluxio conf are the
   * same as the connect details currently being used by {@link FileSystemContext}.
   *
   * @param uri the uri
   * @param conf the hadoop conf
   * @return whether the details match
   */
  private boolean connectDetailsMatch(URI uri, org.apache.hadoop.conf.Configuration conf) {
    // Create the master inquire client that we would have after merging the hadoop conf into
    // Alluxio Configuration.
<<<<<<< HEAD
    MasterInquireClient.Factory.Config inquireClientConf =
        MasterInquireClient.Factory.Config.defaults();
    inquireClientConf.setZookeeperEnabled(conf.getBoolean(PropertyKey.ZOOKEEPER_ENABLED.getName(),
        inquireClientConf.isZookeeperEnabled()));
    inquireClientConf.setZookeeperAddress(
        conf.get(PropertyKey.ZOOKEEPER_ADDRESS.getName(), inquireClientConf.getZookeeperAddress()));
    inquireClientConf.setElectionPath(conf.get(PropertyKey.ZOOKEEPER_ELECTION_PATH.getName(),
        inquireClientConf.getElectionPath()));
    inquireClientConf.setLeaderPath(
        conf.get(PropertyKey.ZOOKEEPER_LEADER_PATH.getName(), inquireClientConf.getLeaderPath()));
    inquireClientConf.setConnectHost(mUri.getHost());
    inquireClientConf.setConnectPort(mUri.getPort());

    ConnectDetails configConnectDetails = Factory.getConnectDetails(inquireClientConf);
    ConnectDetails contextConnectDetails =
        FileSystemContext.get().getMasterInquireClient().getConnectDetails();
    return configConnectDetails.equals(contextConnectDetails);
=======
    AlluxioConfiguration alluxioConf = new InstancedConfiguration(Configuration.global());
    HadoopConfigurationUtils.mergeHadoopConfiguration(conf, alluxioConf);
    MasterInquireClient confClient = MasterInquireClient.Factory.create(alluxioConf);

    return confClient.equals(FileSystemContext.get().getMasterInquireClient());
>>>>>>> 23dfb959
  }

  /**
   * Sets the file system and context.
   */
  private void updateFileSystemAndContext() {
    Subject subject = getHadoopSubject();
    if (subject != null) {
      LOG.debug("Using Hadoop subject: {}", subject);
      mContext = FileSystemContext.create(subject);
      mFileSystem = FileSystem.Factory.get(mContext);
    } else {
      LOG.debug("No Hadoop subject. Using default FS Context.");
      mContext = FileSystemContext.get();
      mFileSystem = FileSystem.Factory.get();
    }
  }

  /**
   * @return the hadoop subject if exists, null if not exist
   */
  @Nullable
  private Subject getHadoopSubject() {
    try {
      UserGroupInformation ugi = UserGroupInformation.getCurrentUser();
      String username = ugi.getShortUserName();
      if (username != null && !username.isEmpty()) {
        User user = new User(ugi.getShortUserName());
        HashSet<Principal> principals = new HashSet<>();
        principals.add(user);
        return new Subject(false, principals, new HashSet<>(), new HashSet<>());
      }
      return null;
    } catch (IOException e) {
      return null;
    }
  }

  /**
   * @deprecated in 1.6.0, directly infer the value from {@link PropertyKey#ZOOKEEPER_ENABLED}
   * configuration value.
   *
   * Determines if zookeeper should be used for the {@link org.apache.hadoop.fs.FileSystem}. This
   * method should only be used for
   * {@link #initialize(java.net.URI, org.apache.hadoop.conf.Configuration)}.
   *
   * @return true if zookeeper should be used
   */
  @Deprecated
  protected abstract boolean isZookeeperMode();

  @Override
  public FileStatus[] listStatus(Path path) throws IOException {
    LOG.debug("listStatus({})", path);

    if (mStatistics != null) {
      mStatistics.incrementReadOps(1);
    }

    AlluxioURI uri = new AlluxioURI(HadoopUtils.getPathWithoutScheme(path));
    List<URIStatus> statuses;
    try {
      statuses = mFileSystem.listStatus(uri);
    } catch (FileDoesNotExistException e) {
      throw new FileNotFoundException(HadoopUtils.getPathWithoutScheme(path));
    } catch (AlluxioException e) {
      throw new IOException(e);
    }

    FileStatus[] ret = new FileStatus[statuses.size()];
    for (int k = 0; k < statuses.size(); k++) {
      URIStatus status = statuses.get(k);

      ret[k] = new FileStatus(status.getLength(), status.isFolder(), getReplica(status),
          status.getBlockSizeBytes(), status.getLastModificationTimeMs(),
          status.getCreationTimeMs(), new FsPermission((short) status.getMode()), status.getOwner(),
          status.getGroup(), new Path(mAlluxioHeader + status.getPath()));
    }
    return ret;
  }

  /**
   * Attempts to create a folder with the specified path. Parent directories will be created.
   *
   * @param path path to create
   * @param permission permissions to grant the created folder
   * @return true if the indicated folder is created successfully or already exists
   */
  @Override
  public boolean mkdirs(Path path, FsPermission permission) throws IOException {
    LOG.debug("mkdirs({}, {})", path, permission);
    if (mStatistics != null) {
      mStatistics.incrementWriteOps(1);
    }
    AlluxioURI uri = new AlluxioURI(HadoopUtils.getPathWithoutScheme(path));
    CreateDirectoryOptions options =
        CreateDirectoryOptions.defaults().setRecursive(true).setAllowExists(true)
            .setMode(new Mode(permission.toShort()));
    try {
      mFileSystem.createDirectory(uri, options);
      return true;
    } catch (AlluxioException e) {
      throw new IOException(e);
    }
  }

  /**
   * Attempts to open the specified file for reading.
   *
   * @param path the file name to open
   * @param bufferSize stream buffer size in bytes, currently unused
   * @return an {@link FSDataInputStream} at the indicated path of a file
   */
  // TODO(calvin): Consider respecting the buffer size option
  @Override
  public FSDataInputStream open(Path path, int bufferSize) throws IOException {
    LOG.debug("open({}, {})", path, bufferSize);
    if (mStatistics != null) {
      mStatistics.incrementReadOps(1);
    }

    AlluxioURI uri = new AlluxioURI(HadoopUtils.getPathWithoutScheme(path));
    return new FSDataInputStream(new HdfsFileInputStream(mContext, uri, mStatistics));
  }

  @Override
  public boolean rename(Path src, Path dst) throws IOException {
    LOG.debug("rename({}, {})", src, dst);
    if (mStatistics != null) {
      mStatistics.incrementWriteOps(1);
    }

    AlluxioURI srcPath = new AlluxioURI(HadoopUtils.getPathWithoutScheme(src));
    AlluxioURI dstPath = new AlluxioURI(HadoopUtils.getPathWithoutScheme(dst));
    try {
      mFileSystem.rename(srcPath, dstPath);
    } catch (FileDoesNotExistException e) {
      LOG.warn("rename failed: {}", e.getMessage());
      return false;
    } catch (AlluxioException e) {
      ensureExists(srcPath);
      URIStatus dstStatus;
      try {
        dstStatus = mFileSystem.getStatus(dstPath);
      } catch (IOException | AlluxioException e2) {
        LOG.warn("rename failed: {}", e.getMessage());
        return false;
      }
      // If the destination is an existing folder, try to move the src into the folder
      if (dstStatus != null && dstStatus.isFolder()) {
        dstPath = dstPath.join(srcPath.getName());
      } else {
        LOG.warn("rename failed: {}", e.getMessage());
        return false;
      }
      try {
        mFileSystem.rename(srcPath, dstPath);
      } catch (IOException | AlluxioException e2) {
        LOG.error("Failed to rename {} to {}", src, dst, e2);
        return false;
      }
    } catch (IOException e) {
      LOG.error("Failed to rename {} to {}", src, dst, e);
      return false;
    }
    return true;
  }

  @Override
  public void setWorkingDirectory(Path path) {
    LOG.debug("setWorkingDirectory({})", path);
    if (path.isAbsolute()) {
      mWorkingDir = path;
    } else {
      mWorkingDir = new Path(mWorkingDir, path);
    }
  }

  /**
   * Convenience method which ensures the given path exists, wrapping any {@link AlluxioException}
   * in {@link IOException}.
   *
   * @param path the path to look up
   */
  private void ensureExists(AlluxioURI path) throws IOException {
    try {
      mFileSystem.getStatus(path);
    } catch (AlluxioException e) {
      throw new IOException(e);
    }
  }

  private List<FileBlockInfo> getFileBlocks(AlluxioURI path) throws IOException {
    try {
      return mFileSystem.getStatus(path).getFileBlockInfos();
    } catch (AlluxioException e) {
      throw new IOException(e);
    }
  }

  private Map<String, WorkerNetAddress> getHostToWorkerMap() throws IOException {
    List<BlockWorkerInfo> workers = AlluxioBlockStore.create(mContext).getEligibleWorkers();
    return workers.stream().collect(
        toMap(worker -> worker.getNetAddress().getHost(), BlockWorkerInfo::getNetAddress,
            (worker1, worker2) -> worker1));
  }
}<|MERGE_RESOLUTION|>--- conflicted
+++ resolved
@@ -536,31 +536,11 @@
   private boolean connectDetailsMatch(URI uri, org.apache.hadoop.conf.Configuration conf) {
     // Create the master inquire client that we would have after merging the hadoop conf into
     // Alluxio Configuration.
-<<<<<<< HEAD
-    MasterInquireClient.Factory.Config inquireClientConf =
-        MasterInquireClient.Factory.Config.defaults();
-    inquireClientConf.setZookeeperEnabled(conf.getBoolean(PropertyKey.ZOOKEEPER_ENABLED.getName(),
-        inquireClientConf.isZookeeperEnabled()));
-    inquireClientConf.setZookeeperAddress(
-        conf.get(PropertyKey.ZOOKEEPER_ADDRESS.getName(), inquireClientConf.getZookeeperAddress()));
-    inquireClientConf.setElectionPath(conf.get(PropertyKey.ZOOKEEPER_ELECTION_PATH.getName(),
-        inquireClientConf.getElectionPath()));
-    inquireClientConf.setLeaderPath(
-        conf.get(PropertyKey.ZOOKEEPER_LEADER_PATH.getName(), inquireClientConf.getLeaderPath()));
-    inquireClientConf.setConnectHost(mUri.getHost());
-    inquireClientConf.setConnectPort(mUri.getPort());
-
-    ConnectDetails configConnectDetails = Factory.getConnectDetails(inquireClientConf);
-    ConnectDetails contextConnectDetails =
-        FileSystemContext.get().getMasterInquireClient().getConnectDetails();
-    return configConnectDetails.equals(contextConnectDetails);
-=======
     AlluxioConfiguration alluxioConf = new InstancedConfiguration(Configuration.global());
     HadoopConfigurationUtils.mergeHadoopConfiguration(conf, alluxioConf);
-    MasterInquireClient confClient = MasterInquireClient.Factory.create(alluxioConf);
-
-    return confClient.equals(FileSystemContext.get().getMasterInquireClient());
->>>>>>> 23dfb959
+    ConnectDetails newDetails = Factory.getConnectDetails(alluxioConf);
+
+    return newDetails.equals(FileSystemContext.get().getMasterInquireClient());
   }
 
   /**
