--- conflicted
+++ resolved
@@ -275,27 +275,7 @@
    * @param metaManager the meta data manager
    * @throws IOException when fail to get meta data of a block
    */
-<<<<<<< HEAD
   public static void assertValidPlan(long bytesToBeAvailable, EvictionPlan plan,
-=======
-  public static boolean legalCascadingPlan(long bytesToBeAvailable, EvictionPlan plan,
-      BlockMetadataManager metaManager) throws IOException {
-    return EvictorUtils.legalCascadingPlan(bytesToBeAvailable, plan,
-        new BlockMetadataManagerView(metaManager,
-            Collections.<Integer>emptySet(), Collections.<Long>emptySet()));
-  }
-
-  /**
-   * Only when plan is not null and at least one of {@link #legalCascadingPlan},
-   * {@link #legalNonCascadingPlan} is true, the assertion will be passed, used in unit test.
-   *
-   * @param bytesToBeAvailable the requested bytes to be available
-   * @param plan the eviction plan, should not be null
-   * @param metaManager the meta data manager
-   * @throws IOException when fail to get meta data of a block
-   */
-  public static void assertLegalPlan(long bytesToBeAvailable, EvictionPlan plan,
->>>>>>> 9af906ea
       BlockMetadataManager metaManager) throws IOException {
     Assert.assertNotNull(plan);
     Assert.assertTrue(validNonCascadingPlan(bytesToBeAvailable, plan, metaManager)
