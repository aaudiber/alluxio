/*
 * Licensed to the University of California, Berkeley under one or more contributor license
 * agreements. See the NOTICE file distributed with this work for additional information regarding
 * copyright ownership. The ASF licenses this file to You under the Apache License, Version 2.0 (the
 * "License"); you may not use this file except in compliance with the License. You may obtain a
 * copy of the License at
 *
 * http://www.apache.org/licenses/LICENSE-2.0
 *
 * Unless required by applicable law or agreed to in writing, software distributed under the License
 * is distributed on an "AS IS" BASIS, WITHOUT WARRANTIES OR CONDITIONS OF ANY KIND, either express
 * or implied. See the License for the specific language governing permissions and limitations under
 * the License.
 */

package tachyon.web;

import java.util.ArrayList;
import java.util.HashMap;
import java.util.List;
import java.util.Map;

import com.google.common.base.Function;
import com.google.common.base.Preconditions;
import com.google.common.collect.Ordering;

import tachyon.TachyonURI;
import tachyon.security.authorization.FsPermission;
import tachyon.thrift.FileInfo;
import tachyon.thrift.NetAddress;
import tachyon.util.FormatUtils;

public final class UiFileInfo {
  /**
   * Provides ordering of {@link tachyon.web.UiFileInfo} based off a string comparison of the
   * absolute paths.
   */
  public static final Ordering<UiFileInfo> PATH_STRING_COMPARE =
      Ordering.natural().onResultOf(new Function<UiFileInfo, Comparable<String>>() {
        @Override
        public Comparable<String> apply(UiFileInfo input) {
          return input.mAbsolutePath;
        }
      });

  // Simple class for describing a file on the local filesystem.
  static class LocalFileInfo {
    public static final long EMPTY_CREATION_TIME = 0;

    private final String mName;
    private final String mAbsolutePath;
    private final long mSize;
    private final long mCreationTimeMs;
    private final long mLastModificationTimeMs;
    private final boolean mIsDirectory;

    public LocalFileInfo(String name, String absolutePath, long size, long creationTimeMs,
        long lastModificationTimeMs, boolean isDirectory) {
      mName = Preconditions.checkNotNull(name);
      mAbsolutePath = Preconditions.checkNotNull(absolutePath);
      mSize = size;
      mCreationTimeMs = creationTimeMs;
      mLastModificationTimeMs = lastModificationTimeMs;
      mIsDirectory = isDirectory;
    }
  }

  private final long mId;
  private final String mName;
  private final String mAbsolutePath;
  private final long mBlockSizeBytes;
  private final long mSize;
  private final long mCreationTimeMs;
  private final long mLastModificationTimeMs;
  private final boolean mInMemory;
  private final int mInMemoryPercent;
  private final boolean mIsDirectory;
  private final boolean mIsPinned;
<<<<<<< HEAD
  private final String mUsername;
  private final String mGroupname;
  private final int mPermission;
=======
  private final boolean mIsPersisted;
>>>>>>> 0198ae83
  private List<String> mFileLocations;

  private final Map<String, List<UiBlockInfo>> mBlocksOnTier =
      new HashMap<String, List<UiBlockInfo>>();
  private final Map<String, Long> mSizeOnTier = new HashMap<String, Long>();

  public UiFileInfo(FileInfo fileInfo) {
    mId = fileInfo.getFileId();
    mName = fileInfo.getName();
    mAbsolutePath = fileInfo.getPath();
    mBlockSizeBytes = fileInfo.getBlockSizeBytes();
    mSize = fileInfo.getLength();
    mCreationTimeMs = fileInfo.getCreationTimeMs();
    mLastModificationTimeMs = fileInfo.getLastModificationTimeMs();
    mInMemory = (100 == fileInfo.inMemoryPercentage);
    mInMemoryPercent = fileInfo.getInMemoryPercentage();
    mIsDirectory = fileInfo.isFolder;
    mIsPinned = fileInfo.isPinned;
<<<<<<< HEAD
    mUsername = fileInfo.getUsername();
    mGroupname = fileInfo.getGroupname();
    mPermission = fileInfo.getPermission();
=======
    mIsPersisted = fileInfo.isPersisted;
>>>>>>> 0198ae83
    mFileLocations = new ArrayList<String>();
  }

  public UiFileInfo(LocalFileInfo fileInfo) {
    mId = -1;
    mName = fileInfo.mName;
    mAbsolutePath = fileInfo.mAbsolutePath;
    mBlockSizeBytes = 0;
    mSize = fileInfo.mSize;
    mCreationTimeMs = fileInfo.mCreationTimeMs;
    mLastModificationTimeMs = fileInfo.mLastModificationTimeMs;
    mInMemory = false;
    mInMemoryPercent = 0;
    mIsDirectory = fileInfo.mIsDirectory;
    mIsPinned = false;
<<<<<<< HEAD
    mUsername = "";
    mGroupname = "";
    mPermission = FsPermission.getNoneFsPermission().toShort();
=======
    mIsPersisted = false;
>>>>>>> 0198ae83
    mFileLocations = new ArrayList<String>();
  }

  public void addBlock(String tierAlias, long blockId, long blockSize, long blockLastAccessTimeMs) {
    UiBlockInfo block = new UiBlockInfo(blockId, blockSize, blockLastAccessTimeMs, tierAlias);
    List<UiBlockInfo> blocksOnTier = mBlocksOnTier.get(tierAlias);
    if (blocksOnTier == null) {
      blocksOnTier = new ArrayList<UiBlockInfo>();
      mBlocksOnTier.put(tierAlias, blocksOnTier);
    }
    blocksOnTier.add(block);

    Long sizeOnTier = mSizeOnTier.get(tierAlias);
    mSizeOnTier.put(tierAlias, (sizeOnTier == null ? 0L : sizeOnTier) + blockSize);
  }

  public String getAbsolutePath() {
    return mAbsolutePath;
  }

  public String getBlockSizeBytes() {
    if (mIsDirectory) {
      return "";
    } else {
      return FormatUtils.getSizeFromBytes(mBlockSizeBytes);
    }
  }

  public Map<String, List<UiBlockInfo>> getBlocksOnTier() {
    return mBlocksOnTier;
  }

  public String getCreationTime() {
    if (mCreationTimeMs == LocalFileInfo.EMPTY_CREATION_TIME) {
      return "";
    }
    return Utils.convertMsToDate(mCreationTimeMs);
  }

  public String getModificationTime() {
    return Utils.convertMsToDate(mLastModificationTimeMs);
  }

  public List<String> getFileLocations() {
    return mFileLocations;
  }

  public long getId() {
    return mId;
  }

  public boolean getInMemory() {
    return mInMemory;
  }

  public int getInMemoryPercentage() {
    return mInMemoryPercent;
  }

  public boolean getIsDirectory() {
    return mIsDirectory;
  }

  public boolean getNeedPin() {
    return mIsPinned;
  }

  public boolean getPersisted() {
    return mIsPersisted;
  }

  public int getOnTierPercentage(String tierAlias) {
    return (int) (100 * mSizeOnTier.get(tierAlias) / mSize);
  }

  public String getName() {
    if (TachyonURI.SEPARATOR.equals(mAbsolutePath)) {
      return "root";
    } else {
      return mName;
    }
  }

  public String getSize() {
    if (mIsDirectory) {
      return "";
    } else {
      return FormatUtils.getSizeFromBytes(mSize);
    }
  }

  public void setFileLocations(List<NetAddress> fileLocations) {
    for (NetAddress addr : fileLocations) {
      mFileLocations.add(addr.getHost() + ":" + addr.getRpcPort());
    }
  }

  public String getUsername() {
    return mUsername;
  }

  public String getGroupname() {
    return mGroupname;
  }

  public int getPermission() {
    return mPermission;
  }
}<|MERGE_RESOLUTION|>--- conflicted
+++ resolved
@@ -76,13 +76,10 @@
   private final int mInMemoryPercent;
   private final boolean mIsDirectory;
   private final boolean mIsPinned;
-<<<<<<< HEAD
   private final String mUsername;
   private final String mGroupname;
   private final int mPermission;
-=======
   private final boolean mIsPersisted;
->>>>>>> 0198ae83
   private List<String> mFileLocations;
 
   private final Map<String, List<UiBlockInfo>> mBlocksOnTier =
@@ -101,13 +98,10 @@
     mInMemoryPercent = fileInfo.getInMemoryPercentage();
     mIsDirectory = fileInfo.isFolder;
     mIsPinned = fileInfo.isPinned;
-<<<<<<< HEAD
     mUsername = fileInfo.getUsername();
     mGroupname = fileInfo.getGroupname();
     mPermission = fileInfo.getPermission();
-=======
     mIsPersisted = fileInfo.isPersisted;
->>>>>>> 0198ae83
     mFileLocations = new ArrayList<String>();
   }
 
@@ -123,13 +117,10 @@
     mInMemoryPercent = 0;
     mIsDirectory = fileInfo.mIsDirectory;
     mIsPinned = false;
-<<<<<<< HEAD
     mUsername = "";
     mGroupname = "";
     mPermission = FsPermission.getNoneFsPermission().toShort();
-=======
     mIsPersisted = false;
->>>>>>> 0198ae83
     mFileLocations = new ArrayList<String>();
   }
 
