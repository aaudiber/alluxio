--- conflicted
+++ resolved
@@ -168,7 +168,6 @@
   }
 
   @Override
-<<<<<<< HEAD
   public void setTTL(long fileId, long ttl) throws TachyonTException {
     try {
       mFileSystemMaster.setTTL(fileId, ttl);
@@ -177,12 +176,8 @@
     }
   }
 
-  @Override
-  public boolean mkdir(String path, boolean recursive) throws TachyonTException {
-=======
   public boolean mkdir(String path, MkdirTOptions options) throws TachyonTException,
       ThriftIOException {
->>>>>>> df2b1514
     try {
       mFileSystemMaster.mkdir(new TachyonURI(path), new MkdirOptions(options));
       return true;
