/*
 * Licensed to the University of California, Berkeley under one or more contributor license
 * agreements. See the NOTICE file distributed with this work for additional information regarding
 * copyright ownership. The ASF licenses this file to You under the Apache License, Version 2.0 (the
 * "License"); you may not use this file except in compliance with the License. You may obtain a
 * copy of the License at
 *
 * http://www.apache.org/licenses/LICENSE-2.0
 *
 * Unless required by applicable law or agreed to in writing, software distributed under the License
 * is distributed on an "AS IS" BASIS, WITHOUT WARRANTIES OR CONDITIONS OF ANY KIND, either express
 * or implied. See the License for the specific language governing permissions and limitations under
 * the License.
 */

package tachyon.master.next.filesystem;

import java.io.IOException;
import java.util.ArrayList;
import java.util.List;
import java.util.Set;

import org.apache.thrift.TProcessor;
import org.slf4j.Logger;
import org.slf4j.LoggerFactory;

import com.google.common.base.Throwables;

import tachyon.Constants;
import tachyon.PrefixList;
import tachyon.TachyonURI;
import tachyon.conf.TachyonConf;
import tachyon.master.block.BlockId;
import tachyon.master.next.MasterBase;
import tachyon.master.next.block.BlockMaster;
import tachyon.master.next.filesystem.journal.AddCheckpointEntry;
<<<<<<< HEAD
import tachyon.master.next.filesystem.journal.DependencyEntry;
=======
import tachyon.master.next.filesystem.journal.CompleteFileEntry;
import tachyon.master.next.filesystem.journal.FreeEntry;
>>>>>>> 7e11298b
import tachyon.master.next.filesystem.journal.InodeEntry;
import tachyon.master.next.filesystem.journal.SetPinnedEntry;
import tachyon.master.next.filesystem.meta.Dependency;
import tachyon.master.next.filesystem.meta.DependencyMap;
import tachyon.master.next.filesystem.meta.Inode;
import tachyon.master.next.filesystem.meta.InodeDirectory;
import tachyon.master.next.filesystem.meta.InodeFile;
import tachyon.master.next.filesystem.meta.InodeTree;
import tachyon.master.next.journal.Journal;
import tachyon.master.next.journal.JournalEntry;
import tachyon.master.next.journal.JournalInputStream;
import tachyon.master.next.journal.JournalOutputStream;
import tachyon.thrift.BlockInfo;
import tachyon.thrift.BlockInfoException;
import tachyon.thrift.BlockLocation;
import tachyon.thrift.DependencyDoesNotExistException;
import tachyon.thrift.DependencyInfo;
import tachyon.thrift.FileAlreadyExistException;
import tachyon.thrift.FileBlockInfo;
import tachyon.thrift.FileDoesNotExistException;
import tachyon.thrift.FileInfo;
import tachyon.thrift.FileSystemMasterService;
import tachyon.thrift.InvalidPathException;
import tachyon.thrift.NetAddress;
import tachyon.thrift.SuspectedFileSizeException;
import tachyon.thrift.TachyonException;
import tachyon.underfs.UnderFileSystem;
import tachyon.util.FormatUtils;
import tachyon.util.io.PathUtils;

public class FileSystemMaster extends MasterBase {
  private static final Logger LOG = LoggerFactory.getLogger(Constants.LOGGER_TYPE);

  private final TachyonConf mTachyonConf;
  private final BlockMaster mBlockMaster;

  // This state must be journaled.
  private final InodeTree mInodeTree;
  // This state must be journaled.
  private final DependencyMap mDependencyMap = new DependencyMap();

  private final PrefixList mWhitelist;

  public FileSystemMaster(TachyonConf tachyonConf, BlockMaster blockMaster,
      Journal journal) {
    super(journal);
    mTachyonConf = tachyonConf;
    mBlockMaster = blockMaster;

    mInodeTree = new InodeTree(mBlockMaster);

    // TODO: handle default config value for whitelist.
    mWhitelist = new PrefixList(mTachyonConf.getList(Constants.MASTER_WHITELIST, ","));
  }

  @Override
  public TProcessor getProcessor() {
    return new FileSystemMasterService.Processor<FileSystemMasterServiceHandler>(
        new FileSystemMasterServiceHandler(this));
  }

  @Override
  public String getProcessorName() {
    return Constants.FILE_SYSTEM_MASTER_SERVICE_NAME;
  }

  @Override
  public void processJournalCheckpoint(JournalInputStream inputStream) throws IOException {
    JournalEntry entry;
    while ((entry = inputStream.getNextEntry()) != null) {
      processJournalEntry(entry);
    }
    inputStream.close();
  }

  @Override
  public void processJournalEntry(JournalEntry entry) throws IOException {
    // TODO
    if (entry instanceof InodeEntry) {
      mInodeTree.addInodeFromJournal((InodeEntry) entry);
<<<<<<< HEAD
    } else if (entry instanceof DependencyEntry) {
      DependencyEntry dependencyEntry = (DependencyEntry) entry;
      Dependency dependency = new Dependency(dependencyEntry.mId, dependencyEntry.mParentFiles,
          dependencyEntry.mChildrenFiles, dependencyEntry.mCommandPrefix, dependencyEntry.mData,
          dependencyEntry.mComment, dependencyEntry.mFramework, dependencyEntry.mFrameworkVersion,
          dependencyEntry.mDependencyType, dependencyEntry.mParentDependencies,
          dependencyEntry.mCreationTimeMs, mTachyonConf);
      for (int childDependencyId : dependencyEntry.mChildrenDependencies) {
        dependency.addChildrenDependency(childDependencyId);
      }
      for (long lostFileId : dependencyEntry.mLostFileIds) {
        dependency.addLostFile(lostFileId);
      }
      dependency.resetUncheckpointedChildrenFiles(dependencyEntry.mUncheckpointedFiles);
      mDependencyMap.addDependency(dependency);
=======
    } else if (entry instanceof CompleteFileEntry) {
      completeFileFromEntry((CompleteFileEntry) entry);
    } else if (entry instanceof AddCheckpointEntry) {
      completeFileCheckpointFromEntry((AddCheckpointEntry) entry);
    } else if (entry instanceof FreeEntry) {
      freeFromEntry((FreeEntry) entry);
    } else if (entry instanceof SetPinnedEntry) {
      setPinnedFromEntry((SetPinnedEntry) entry);
>>>>>>> 7e11298b
    } else {
      throw new IOException("unexpected entry in journal: " + entry);
    }
  }

  @Override
  public void start(boolean asMaster) throws IOException {
    startMaster(asMaster);
    if (isMasterMode()) {
      // TODO: start periodic heartbeat threads.
    }
  }

  @Override
  public void stop() throws IOException {
    stopMaster();
    if (isMasterMode()) {
      // TODO: stop heartbeat threads.
    }
  }

  public boolean completeFileCheckpoint(long workerId, long fileId, long length,
      TachyonURI checkpointPath)
          throws SuspectedFileSizeException, BlockInfoException, FileDoesNotExistException {
    // TODO: metrics
    long opTimeMs = System.currentTimeMillis();
    LOG.info(FormatUtils.parametersToString(workerId, fileId, length, checkpointPath));
    if (completeFileCheckpointInternal(workerId, fileId, length, checkpointPath, opTimeMs)) {
      writeJournalEntry(new AddCheckpointEntry(workerId, fileId, length, checkpointPath, opTimeMs));
      flushJournal();
    }
    return true;
  }

  /**
   * @return whether the operation needs to be written to journal
   */
  private boolean completeFileCheckpointInternal(long workerId, long fileId,
      long length, TachyonURI checkpointPath, long opTimeMs)
          throws SuspectedFileSizeException, BlockInfoException, FileDoesNotExistException {
    if (workerId != -1) {
      // TODO: how to update worker timestamp?
      // workerInfo.updateLastUpdatedTimeMs();
    }

    synchronized (mInodeTree) {
      Inode inode = mInodeTree.getInodeById(fileId);
      if (inode.isDirectory()) {
        throw new FileDoesNotExistException("File id " + fileId + " is a directory, not a file.");
      }

      InodeFile tFile = (InodeFile) inode;
      boolean needLog = false;

      if (tFile.isComplete()) {
        if (tFile.getLength() != length) {
          throw new SuspectedFileSizeException(
              fileId + ". Original Size: " + tFile.getLength() + ". New Size: " + length);
        }
      } else {
        tFile.setLength(length);
        // Commit all the file blocks (without locations) so the metadata for the block exists.
        long currLength = length;
        for (long blockId : tFile.getBlockIds()) {
          long blockSize = Math.min(currLength, tFile.getBlockSizeBytes());
          mBlockMaster.commitBlock(blockId, blockSize);
          currLength -= blockSize;
        }

        needLog = true;
      }

      if (!tFile.hasCheckpointed()) {
        tFile.setUfsPath(checkpointPath.toString());
        needLog = true;

        synchronized (mDependencyMap) {
          Dependency dep = mDependencyMap.getFromFileId(fileId);
          if (dep != null) {
            dep.childCheckpointed(fileId);
            if (dep.hasCheckpointed()) {
              mDependencyMap.removeUncheckpointedDependency(dep);
              mDependencyMap.removePriorityDependency(dep);
            }
          }
        }
      }
      mDependencyMap.addFileCheckpoint(fileId);
      tFile.setLastModificationTimeMs(opTimeMs);
      tFile.setComplete(length);
      return needLog;
    }
  }

  private void completeFileCheckpointFromEntry(AddCheckpointEntry entry) {
    try {
      completeFileCheckpointInternal(entry.getWorkerId(), entry.getFileId(), entry.getFileLength(),
          entry.getCheckpointPath(), entry.getOperationTimeMs());
    } catch (FileDoesNotExistException fdnee) {
      throw new RuntimeException(fdnee);
    } catch (SuspectedFileSizeException sfse) {
      throw new RuntimeException(sfse);
    } catch (BlockInfoException bie) {
      throw new RuntimeException(bie);
    }
  }

  /**
   * Whether the filesystem contains a directory with the id.
   *
   * @param id id of the directory
   * @return true if there is such a directory, otherwise false
   */
  public boolean isDirectory(long id) {
    synchronized (mInodeTree) {
      Inode inode;
      try {
        inode = mInodeTree.getInodeById(id);
      } catch (FileDoesNotExistException fne) {
        return false;
      }
      return inode.isDirectory();
    }
  }

  public long getFileId(TachyonURI path) throws InvalidPathException {
    synchronized (mInodeTree) {
      Inode inode = mInodeTree.getInodeByPath(path);
      return inode.getId();
    }
  }

  public FileInfo getFileInfo(long fileId) throws FileDoesNotExistException {
    // TODO: metrics
    synchronized (mInodeTree) {
      Inode inode = mInodeTree.getInodeById(fileId);
      return inode.generateClientFileInfo(mInodeTree.getPath(inode).toString());
    }
  }

  public List<FileInfo> getFileInfoList(long fileId) throws FileDoesNotExistException {
    synchronized (mInodeTree) {
      Inode inode = mInodeTree.getInodeById(fileId);
      TachyonURI path = mInodeTree.getPath(inode);

      List<FileInfo> ret = new ArrayList<FileInfo>();
      if (inode.isDirectory()) {
        for (Inode child : ((InodeDirectory) inode).getChildren()) {
          ret.add(child.generateClientFileInfo(PathUtils.concatPath(path, child.getName())));
        }
      } else {
        ret.add(inode.generateClientFileInfo(path.toString()));
      }
      return ret;
    }
  }

  public void completeFile(long fileId) throws FileDoesNotExistException, BlockInfoException {
    // TODO: metrics
    synchronized (mInodeTree) {
      long opTimeMs = System.currentTimeMillis();
      Inode inode = mInodeTree.getInodeById(fileId);
      if (!inode.isFile()) {
        throw new FileDoesNotExistException("File id " + fileId + " is not a file.");
      }

      InodeFile fileInode = (InodeFile) inode;
      List<Long> blockIdList = fileInode.getBlockIds();
      List<BlockInfo> blockInfoList = mBlockMaster.getBlockInfoList(blockIdList);
      if (blockInfoList.size() != blockIdList.size()) {
        throw new BlockInfoException("Cannot complete file without all the blocks committed");
      }

      // Verify that all the blocks (except the last one) is the same size as the file block size.
      long fileLength = 0;
      long fileBlockSize = fileInode.getBlockSizeBytes();
      for (int i = 0; i < blockInfoList.size(); i ++) {
        BlockInfo blockInfo = blockInfoList.get(i);
        fileLength += blockInfo.getLength();
        if (i < blockInfoList.size() - 1 && blockInfo.getLength() != fileBlockSize) {
          throw new BlockInfoException(
              "Block index " + i + " has a block size smaller than the file block size ("
                  + fileInode.getBlockSizeBytes() + ")");
        }
      }

      completeFileInternal(fileId, fileLength, opTimeMs);
      writeJournalEntry(new CompleteFileEntry(fileId, fileLength, opTimeMs));
      flushJournal();
    }
  }

  private void completeFileInternal(long fileId, long fileLength, long opTimeMs)
      throws FileDoesNotExistException {
    mDependencyMap.addFileCheckpoint(fileId);
    Inode inode = mInodeTree.getInodeById(fileId);
    ((InodeFile) inode).setComplete(fileLength);
    inode.setLastModificationTimeMs(opTimeMs);
  }

  private void completeFileFromEntry(CompleteFileEntry entry) {
    try {
      completeFileInternal(entry.getFileId(), entry.getFileLength(), entry.getOperationTimeMs());
    } catch (FileDoesNotExistException fdnee) {
      throw new RuntimeException(fdnee);
    }
  }

  public long createFile(TachyonURI path, long blockSizeBytes, boolean recursive)
      throws InvalidPathException, FileAlreadyExistException, BlockInfoException {
    // TODO: metrics
    synchronized (mInodeTree) {
      List<Inode> created = mInodeTree.createPath(path, blockSizeBytes, recursive, false);
      // If the create succeeded, the list of created inodes will not be empty.
      InodeFile inode = (InodeFile) created.get(created.size() - 1);
      if (mWhitelist.inList(path.toString())) {
        inode.setCache(true);
      }

      // Writing the first created inode to the journal will also write its children.
      writeJournalEntry(created.get(0));
      flushJournal();

      return inode.getId();
    }
  }

  public long getNewBlockIdForFile(long fileId) throws FileDoesNotExistException {
    Inode inode = null;
    synchronized (mInodeTree) {
      inode = mInodeTree.getInodeById(fileId);
    }
    if (!inode.isFile()) {
      throw new FileDoesNotExistException("File id " + fileId + " is not a file.");
    }

    return ((InodeFile) inode).getNewBlockId();
  }

  public boolean deleteFile(long fileId, boolean recursive)
      throws TachyonException, FileDoesNotExistException {
    // TODO: metrics
    synchronized (mInodeTree) {
      Inode inode = mInodeTree.getInodeById(fileId);
      return deleteInodeInternal(inode, recursive);
      // TODO: write to journal
    }
  }

  private boolean deleteInodeInternal(Inode inode, boolean recursive)
      throws TachyonException, FileDoesNotExistException {
    if (inode == null) {
      return true;
    }
    if (inode.isDirectory() && !recursive && ((InodeDirectory) inode).getNumberOfChildren() > 0) {
      // inode is nonempty, and we don't want to delete a nonempty directory unless recursive is
      // true
      return false;
    }
    if (mInodeTree.isRootId(inode.getId())) {
      // The root cannot be deleted.
      return false;
    }

    List<Inode> delInodes = new ArrayList<Inode>();
    delInodes.add(inode);
    if (inode.isDirectory()) {
      delInodes.addAll(mInodeTree.getInodeChildrenRecursive((InodeDirectory) inode));
    }

    // We go through each inode, removing it from it's parent set and from mDelInodes. If it's a
    // file, we deal with the checkpoints and blocks as well.
    for (int i = delInodes.size() - 1; i >= 0; i --) {
      Inode delInode = delInodes.get(i);

      if (delInode.isFile()) {
        // Delete the ufs checkpoint.
        String checkpointPath = ((InodeFile) delInode).getUfsPath();
        if (!checkpointPath.equals("")) {
          UnderFileSystem ufs = UnderFileSystem.get(checkpointPath, mTachyonConf);
          try {
            if (!ufs.exists(checkpointPath)) {
              LOG.warn("File does not exist the underfs: " + checkpointPath);
            } else if (!ufs.delete(checkpointPath, true)) {
              return false;
            }
          } catch (IOException e) {
            throw new TachyonException(e.getMessage());
          }
        }

        // Remove corresponding blocks from workers.
        mBlockMaster.removeBlocks(((InodeFile) delInode).getBlockIds());
      }

      mInodeTree.deleteInode(delInode);
    }
    return true;
  }

  public FileBlockInfo getFileBlockInfo(long fileId, int fileBlockIndex)
      throws FileDoesNotExistException, BlockInfoException {
    synchronized (mInodeTree) {
      Inode inode = mInodeTree.getInodeById(fileId);
      if (inode.isDirectory()) {
        throw new FileDoesNotExistException("FileId " + fileId + " is not a file.");
      }
      InodeFile tFile = (InodeFile) inode;
      List<Long> blockIdList = new ArrayList<Long>(1);
      blockIdList.add(tFile.getBlockIdByIndex(fileBlockIndex));
      List<BlockInfo> blockInfoList = mBlockMaster.getBlockInfoList(blockIdList);
      if (blockInfoList.size() != 1) {
        throw new BlockInfoException(
            "FileId " + fileId + " BlockIndex " + fileBlockIndex + " is not a valid block.");
      }
      return generateFileBlockInfo(tFile, blockInfoList.get(0));
    }
  }

  public List<FileBlockInfo> getFileBlockInfoList(long fileId) throws FileDoesNotExistException {
    synchronized (mInodeTree) {
      Inode inode = mInodeTree.getInodeById(fileId);
      if (inode.isDirectory()) {
        throw new FileDoesNotExistException("FileId " + fileId + " is not a file.");
      }
      InodeFile tFile = (InodeFile) inode;
      List<BlockInfo> blockInfoList = mBlockMaster.getBlockInfoList(tFile.getBlockIds());

      List<FileBlockInfo> ret = new ArrayList<FileBlockInfo>();
      for (BlockInfo blockInfo : blockInfoList) {
        ret.add(generateFileBlockInfo(tFile, blockInfo));
      }
      return ret;
    }
  }

  /**
   * Create a directory at path.
   *
   * @param path the path of the directory
   * @param recursive if it is true, create necessary but nonexistent parent directories, otherwise,
   *        the parent directories must already exist
   * @throws InvalidPathException when the path is invalid, please see documentation on
   *         {@link InodeTree#createPath} for more details
   * @throws FileAlreadyExistException when there is already a file at path
   */
  public void mkdirs(TachyonURI path, boolean recursive) throws InvalidPathException,
      FileAlreadyExistException {
    // TODO: metrics
    synchronized (mInodeTree) {
      try {
        mInodeTree.createPath(path, 0, recursive, true);
      } catch (BlockInfoException bie) {
        // Since we are creating a directory, the block size is ignored, no such exception should
        // happen.
        Throwables.propagate(bie);
      }
      // TODO: write to journal
    }

  }

  public boolean rename(long fileId, TachyonURI dstPath)
      throws InvalidPathException, FileDoesNotExistException {
    // TODO: metrics
    synchronized (mInodeTree) {
      Inode srcInode = mInodeTree.getInodeById(fileId);
      TachyonURI srcPath = mInodeTree.getPath(srcInode);
      if (srcPath.equals(dstPath)) {
        return true;
      }
      if (srcPath.isRoot() || dstPath.isRoot()) {
        return false;
      }
      String[] srcComponents = PathUtils.getPathComponents(srcPath.toString());
      String[] dstComponents = PathUtils.getPathComponents(dstPath.toString());
      // We can't rename a path to one of its subpaths, so we check for that, by making sure
      // srcComponents isn't a prefix of dstComponents.
      if (srcComponents.length < dstComponents.length) {
        boolean isPrefix = true;
        for (int prefixInd = 0; prefixInd < srcComponents.length; prefixInd ++) {
          if (!srcComponents[prefixInd].equals(dstComponents[prefixInd])) {
            isPrefix = false;
            break;
          }
        }
        if (isPrefix) {
          throw new InvalidPathException(
              "Failed to rename: " + srcPath + " is a prefix of " + dstPath);
        }
      }

      TachyonURI dstParentURI = dstPath.getParent();

      // Get the inodes of the src and dst parents.
      Inode srcParentInode = mInodeTree.getInodeById(srcInode.getParentId());
      if (!srcParentInode.isDirectory()) {
        return false;
      }
      Inode dstParentInode = mInodeTree.getInodeByPath(dstParentURI);
      if (!dstParentInode.isDirectory()) {
        return false;
      }

      InodeDirectory srcParentDirectory = (InodeDirectory) srcParentInode;
      InodeDirectory dstParentDirectory = (InodeDirectory) dstParentInode;

      // Make sure destination path does not exist
      if (dstParentDirectory.getChild(dstComponents[dstComponents.length - 1]) != null) {
        return false;
      }

      // Now we remove srcInode from it's parent and insert it into dstPath's parent
      long opTimeMs = System.currentTimeMillis();
      srcParentDirectory.removeChild(srcInode);
      srcParentInode.setLastModificationTimeMs(opTimeMs);
      srcInode.setParentId(dstParentInode.getId());
      srcInode.setName(dstComponents[dstComponents.length - 1]);
      dstParentDirectory.addChild(srcInode);
      dstParentInode.setLastModificationTimeMs(opTimeMs);
      return true;
      // TODO: write to journal
    }

  }

  public void setPinned(long fileId, boolean pinned) throws FileDoesNotExistException {
    // TODO: metrics
    synchronized (mInodeTree) {
      long opTimeMs = System.currentTimeMillis();
      setPinnedInternal(fileId, pinned, opTimeMs);
      writeJournalEntry(new SetPinnedEntry(fileId, pinned, opTimeMs));
      flushJournal();
    }
  }

  private void setPinnedInternal(long fileId, boolean pinned, long opTimeMs)
      throws FileDoesNotExistException {
    Inode inode = mInodeTree.getInodeById(fileId);
    mInodeTree.setPinned(inode, pinned, opTimeMs);
  }

  private void setPinnedFromEntry(SetPinnedEntry entry) {
    try {
      setPinnedInternal(entry.getId(), entry.getPinned(), entry.getOperationTimeMs());
    } catch (FileDoesNotExistException fdnee) {
      throw new RuntimeException(fdnee);
    }
  }

  public boolean free(long fileId, boolean recursive)
      throws InvalidPathException, FileDoesNotExistException {
    // TODO: metrics
    synchronized (mInodeTree) {
      Inode inode = mInodeTree.getInodeById(fileId);

      if (inode.isDirectory() && !recursive && ((InodeDirectory) inode).getNumberOfChildren() > 0) {
        // inode is nonempty, and we don't want to free a nonempty directory unless recursive is
        // true
        return false;
      }
      if (mInodeTree.isRootId(inode.getId())) {
        // The root cannot be freed.
        return false;
      }
      freeInternal(inode);
      writeJournalEntry(new FreeEntry(fileId));
      flushJournal();
    }

    return true;
  }

  private void freeInternal(Inode inode) {
    List<Inode> freeInodes = new ArrayList<Inode>();
    freeInodes.add(inode);
    if (inode.isDirectory()) {
      freeInodes.addAll(mInodeTree.getInodeChildrenRecursive((InodeDirectory) inode));
    }

    // We go through each inode.
    for (int i = freeInodes.size() - 1; i >= 0; i--) {
      Inode freeInode = freeInodes.get(i);

      if (freeInode.isFile()) {
        // Remove corresponding blocks from workers.
        mBlockMaster.removeBlocks(((InodeFile) freeInode).getBlockIds());
      }
    }
  }

  private void freeFromEntry(FreeEntry entry) {
    try {
      freeInternal(mInodeTree.getInodeById(entry.getId()));
    } catch (FileDoesNotExistException fdnee) {
      throw new RuntimeException(fdnee);
    }
  }

  public Set<Long> getPinIdList() {
    synchronized (mInodeTree) {
      return mInodeTree.getPinIdSet();
    }
  }

  public String getUfsAddress() {
    return mTachyonConf.get(Constants.UNDERFS_ADDRESS, "/underFSStorage");
  }

  public void reportLostFile(long fileId) throws FileDoesNotExistException {
    synchronized (mInodeTree) {
      Inode inode = mInodeTree.getInodeById(fileId);
      if (inode.isDirectory()) {
        LOG.warn("Reported file is a directory " + inode);
        return;
      }
      InodeFile iFile = (InodeFile) inode;

      if (mDependencyMap.addLostFile(fileId) == null) {
        LOG.error("There is no dependency info for " + iFile + " . No recovery on that");
      } else {
        LOG.info("Reported file loss. Tachyon will recompute it: " + iFile);
      }
    }
  }

  public void createDependency() {
    // TODO
  }

  public DependencyInfo getClientDependencyInfo(int dependencyId)
      throws DependencyDoesNotExistException {
    Dependency dependency = mDependencyMap.getFromDependencyId(dependencyId);
    if (dependency == null) {
      throw new DependencyDoesNotExistException("No dependency with id " + dependencyId);
    }
    return dependency.generateClientDependencyInfo();
  }

  public void requestFilesInDependency(int dependencyId) {
    synchronized (mDependencyMap) {
      Dependency dependency = mDependencyMap.getFromDependencyId(dependencyId);
      if (dependency != null) {
        LOG.info("Request files in dependency " + dependency);
        if (dependency.hasLostFile()) {
          mDependencyMap.recomputeDependency(dependencyId);
        }
      } else {
        LOG.error("There is no dependency with id " + dependencyId);
      }
    }
  }

  public List<Integer> getPriorityDependencyList() {
    synchronized (mDependencyMap) {
      return mDependencyMap.getPriorityDependencyList();
    }
  }

  @Override
  public void writeToJournal(JournalOutputStream outputStream) throws IOException {
    mInodeTree.writeToJournal(outputStream);
    mDependencyMap.writeToJournal(outputStream);
  }

  private FileBlockInfo generateFileBlockInfo(InodeFile file, BlockInfo blockInfo) {
    FileBlockInfo fileBlockInfo = new FileBlockInfo();

    fileBlockInfo.blockId = blockInfo.blockId;
    fileBlockInfo.length = blockInfo.length;
    List<NetAddress> addressList = new ArrayList<NetAddress>();
    for (BlockLocation blockLocation : blockInfo.locations) {
      addressList.add(blockLocation.workerAddress);
    }
    fileBlockInfo.locations = addressList;

    // The sequence number part of the block id is the block index.
    fileBlockInfo.offset = file.getBlockSizeBytes() * BlockId.getSequenceNumber(blockInfo.blockId);

    if (fileBlockInfo.locations.isEmpty() && file.hasCheckpointed()) {
      // No tachyon locations, but there is a checkpoint in the under storage system. Add the
      // locations from the under storage system.
      UnderFileSystem ufs = UnderFileSystem.get(file.getUfsPath(), mTachyonConf);
      List<String> locs = null;
      try {
        locs = ufs.getFileLocations(file.getUfsPath(), fileBlockInfo.offset);
      } catch (IOException e) {
        return fileBlockInfo;
      }
      if (locs != null) {
        for (String loc : locs) {
          String resolvedHost = loc;
          int resolvedPort = -1;
          try {
            String[] ipport = loc.split(":");
            if (ipport.length == 2) {
              resolvedHost = ipport[0];
              resolvedPort = Integer.parseInt(ipport[1]);
            }
          } catch (NumberFormatException nfe) {
            continue;
          }
          // The resolved port is the data transfer port not the rpc port
          fileBlockInfo.locations.add(new NetAddress(resolvedHost, -1, resolvedPort));
        }
      }
    }
    return fileBlockInfo;
  }
}<|MERGE_RESOLUTION|>--- conflicted
+++ resolved
@@ -34,12 +34,9 @@
 import tachyon.master.next.MasterBase;
 import tachyon.master.next.block.BlockMaster;
 import tachyon.master.next.filesystem.journal.AddCheckpointEntry;
-<<<<<<< HEAD
 import tachyon.master.next.filesystem.journal.DependencyEntry;
-=======
 import tachyon.master.next.filesystem.journal.CompleteFileEntry;
 import tachyon.master.next.filesystem.journal.FreeEntry;
->>>>>>> 7e11298b
 import tachyon.master.next.filesystem.journal.InodeEntry;
 import tachyon.master.next.filesystem.journal.SetPinnedEntry;
 import tachyon.master.next.filesystem.meta.Dependency;
@@ -120,7 +117,6 @@
     // TODO
     if (entry instanceof InodeEntry) {
       mInodeTree.addInodeFromJournal((InodeEntry) entry);
-<<<<<<< HEAD
     } else if (entry instanceof DependencyEntry) {
       DependencyEntry dependencyEntry = (DependencyEntry) entry;
       Dependency dependency = new Dependency(dependencyEntry.mId, dependencyEntry.mParentFiles,
@@ -136,7 +132,6 @@
       }
       dependency.resetUncheckpointedChildrenFiles(dependencyEntry.mUncheckpointedFiles);
       mDependencyMap.addDependency(dependency);
-=======
     } else if (entry instanceof CompleteFileEntry) {
       completeFileFromEntry((CompleteFileEntry) entry);
     } else if (entry instanceof AddCheckpointEntry) {
@@ -145,7 +140,6 @@
       freeFromEntry((FreeEntry) entry);
     } else if (entry instanceof SetPinnedEntry) {
       setPinnedFromEntry((SetPinnedEntry) entry);
->>>>>>> 7e11298b
     } else {
       throw new IOException("unexpected entry in journal: " + entry);
     }
