--- conflicted
+++ resolved
@@ -41,18 +41,6 @@
     Assert.assertTrue(fileExist(filePath));
 
     // Unpin an unpinned file
-<<<<<<< HEAD
-    Assert.assertEquals(0, mFsShell.run("unpin", filePath));
-    Assert.assertFalse(mTfs.getInfo(file).isPinned());
-
-    // Pin the file
-    Assert.assertEquals(0, mFsShell.run("pin", filePath));
-    Assert.assertTrue(mTfs.getInfo(file).isPinned());
-
-    // Unpin the file
-    Assert.assertEquals(0, mFsShell.run("unpin", filePath));
-    Assert.assertFalse(mTfs.getInfo(file).isPinned());
-=======
     Assert.assertEquals(0, mFsShell.run("unpin", filePath.toString()));
     Assert.assertFalse(mTfs.getStatus(filePath).isPinned());
 
@@ -63,7 +51,6 @@
     // Unpin the file
     Assert.assertEquals(0, mFsShell.run("unpin", filePath.toString()));
     Assert.assertFalse(mTfs.getStatus(filePath).isPinned());
->>>>>>> 292a0fab
   }
 
   /**
@@ -93,15 +80,7 @@
     Assert.assertTrue(fileExist(new TachyonURI(filePathC.toString())));
 
     // fileA is in memory because it is pinned, but not fileB
-<<<<<<< HEAD
-    int fileAInMemoryPercentage = mTfs.getInfo(fileA).getInMemoryPercentage();
-    int fileBInMemoryPercentage = mTfs.getInfo(fileB).getInMemoryPercentage();
-    Assert.assertEquals(100, fileAInMemoryPercentage);
-    Assert.assertTrue("inMemoryPercentage for fileB  should be less than 100%",
-         fileBInMemoryPercentage < 100);
-=======
     Assert.assertEquals(100, mTfs.getStatus(filePathA).getInMemoryPercentage());
     Assert.assertEquals(0, mTfs.getStatus(filePathB).getInMemoryPercentage());
->>>>>>> 292a0fab
   }
 }